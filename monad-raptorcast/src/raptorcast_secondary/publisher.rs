// Copyright (C) 2025 Category Labs, Inc.
//
// This program is free software: you can redistribute it and/or modify
// it under the terms of the GNU General Public License as published by
// the Free Software Foundation, either version 3 of the License, or
// (at your option) any later version.
//
// This program is distributed in the hope that it will be useful,
// but WITHOUT ANY WARRANTY; without even the implied warranty of
// MERCHANTABILITY or FITNESS FOR A PARTICULAR PURPOSE.  See the
// GNU General Public License for more details.
//
// You should have received a copy of the GNU General Public License
// along with this program.  If not, see <http://www.gnu.org/licenses/>.

use std::{
    collections::{BTreeMap, HashSet},
    fmt,
};

use monad_crypto::certificate_signature::{
    CertificateSignaturePubKey, CertificateSignatureRecoverable,
};
use monad_executor::ExecutorMetrics;
use monad_types::{NodeId, Round, RoundSpan};
use rand::seq::SliceRandom;
use rand_chacha::ChaCha8Rng;
use tracing::{debug, error, info, trace, warn};

use super::{
    super::{
        config::{GroupSchedulingConfig, RaptorCastConfigSecondaryPublisher},
        util::{FullNodes, Group},
    },
    group_message::{ConfirmGroup, FullNodesGroupMessage, PrepareGroup},
};

/// Metrics constant
pub const PUBLISHER_CURRENT_GROUP_SIZE: &str =
    "monad.bft.raptorcast.secondary.publisher.current_group_size";
pub const PUBLISHER_SENT_INVITES: &str = "monad.bft.raptorcast.secondary.publisher.sent_invites";

type FullNodesST<ST> = FullNodes<CertificateSignaturePubKey<ST>>;
type TimePoint = Round;

// This is for when the router is playing the role of a Publisher
// That is, we are a validator sending group invites to random full-nodes for
// raptor-casting messages to them

// Main state machine for when the secondary RaptorCast router is acting as a publisher
pub struct Publisher<ST>
where
    ST: CertificateSignatureRecoverable,
{
    // Constant data
    validator_node_id: NodeId<CertificateSignaturePubKey<ST>>,
    scheduling_cfg: GroupSchedulingConfig,

    // Dynamic data
    group_schedule: BTreeMap<Round, GroupAsPublisher<ST>>, // start_round -> GroupAsPublisher
    always_ask_full_nodes: FullNodesST<ST>,                // priority ones, coming from config
    peer_disc_full_nodes: FullNodesST<ST>,                 // public ones, via peer discovery
    rng: ChaCha8Rng,   // random number generator for shuffling full-nodes
    curr_round: Round, // just for debug checks

    // This is the group we are curr. broadcasting to, popped off group_schedule
    // We can't keep it inside the map because we want to return a reference to
    // the full-nodes in it (FullNodesView).
    // Actually we only need full_nodes_accepted & end_round from curr_group.
    curr_group: Group<ST>,

    // Metrics
    metrics: ExecutorMetrics,
}

impl<ST> Publisher<ST>
where
    ST: CertificateSignatureRecoverable,
{
    pub fn new(
        validator_node_id: NodeId<CertificateSignaturePubKey<ST>>,
        config: RaptorCastConfigSecondaryPublisher<ST>,
        rng: ChaCha8Rng,
    ) -> Self {
        let scheduling_cfg = config.group_scheduling;
        let min_allowed_init_span = // Allow for at least 1 invite timer tick
            scheduling_cfg.max_invite_wait +
            scheduling_cfg.deadline_round_dist;
        if scheduling_cfg.init_empty_round_span < min_allowed_init_span {
            panic!("init_empty_round_span infeasibly short");
        }
        if scheduling_cfg.invite_lookahead < min_allowed_init_span {
            panic!("invite_lookahead infeasibly short");
        }

        // Remove duplicate entries from always_ask_full_nodes, but making sure
        // we maintain the original order/
        info!(
            num_prio_full_nodes =? config.full_nodes_prioritized.len(),
            "RaptorCastSecondary initializing Publisher",
        );
        let mut always_ask_full_nodes: FullNodesST<ST> = FullNodes::default();

        {
            let mut seen = HashSet::new();
            for node in config.full_nodes_prioritized {
                if seen.insert(node) {
                    trace!(?node, "insert prioritized full node");
                    always_ask_full_nodes.list.push(node);
                } else {
                    info!(?node, "duplicate prioritized full node, ignoring");
                }
            }
        }

        Self {
            validator_node_id,
            scheduling_cfg,
            group_schedule: BTreeMap::new(),
            always_ask_full_nodes,
            peer_disc_full_nodes: FullNodes::new(Vec::new()),
            rng,
            curr_round: Round::MIN,
            curr_group: Group::default(),
            metrics: ExecutorMetrics::default(),
        }
    }

    fn new_empty_group(&self, start_round: Round) -> Group<ST> {
        let end_round = start_round + self.scheduling_cfg.init_empty_round_span;
        let round_span = RoundSpan::new(start_round, end_round).expect("round is near Round::MAX");

        Group::new_fullnode_group(
            Vec::new(),
            &self.validator_node_id,
            self.validator_node_id,
            round_span,
        )
    }

    // While we don't have a real timer, we can call this instead of
    // enter_round() + step_until()
    pub fn enter_round_and_step_until(
        &mut self,
        round: Round,
    ) -> Option<(FullNodesGroupMessage<ST>, FullNodesST<ST>)> {
        trace!(?round, "enter_round_and_step_until");
        // Just some sanity check
        {
            if round < self.curr_round {
                error!(
                    "RaptorCastSecondary ignoring backwards round \
                    {:?} -> {:?}",
                    self.curr_round, round
                );
                return None;
            }
            if round > self.curr_round + Round(1) {
                debug!(
                    "RaptorCastSecondary detected round gap \
                    {:?} -> {:?}",
                    self.curr_round, round
                );
            }
            self.curr_round = round;
        }
        self.enter_round(round);
        self.step_until(round)
    }

    // Populate self.curr_group and clean up expired groups.
    // When we have a real timer, this can be called from UpdateCurrentRound
    fn enter_round(&mut self, new_round: Round) {
        trace!(?new_round, "enter_round");
        assert_ne!(new_round, Round::MAX);

        if new_round < self.curr_group.get_round_span().end {
            // We don't need to advance to the next group yet
            assert!(new_round >= self.curr_group.get_round_span().start);
            return;
        }

        // Remove all groups that have ended.
        self.group_schedule
            .retain(|_, group| group.end_round >= new_round);

        let Some(next_group) = self.group_schedule.first_entry() else {
            // We didn't manage to form a group in time for the new round.
            // Might be due to gap, unexpectedly long delays or Round 0/
            // We currently have an empty group for some rounds while we
            // allow invites for a future group to complete.
            tracing::debug!(
                ?new_round,
                "No group scheduled for RaptorCastSecondary \
                    round nor any other future round yet.",
            );
            // Not serving any full nodes in current round
            self.metrics[PUBLISHER_CURRENT_GROUP_SIZE] = 0;
            self.curr_group = self.new_empty_group(new_round);
            return;
        };

<<<<<<< HEAD
        let start_round = *next_group.key();
        assert!(start_round >= round);
        assert!(start_round == next_group.get().start_round);
        if start_round > round {
=======
        // After a round gap, its possible that arg `next_group` lands in the
        // middle of `next_group`. In this case, the dynamic full-nodes will
        // also experience round gaps unless they are being broadcast the
        // missing rounds from other validators.
        let group_start_round = *next_group.key();
        if group_start_round < new_round {
            tracing::debug!(
                ?new_round,
                ?group_start_round,
                "RaptorCastSecondary jumping into middle of future scheduled group after a gap. \
                Downstream full-nodes might see round gaps as well."
            );
        }

        if group_start_round > new_round {
>>>>>>> 144517af
            // The next group is not yet scheduled to start. This can happen
            // when there are gaps in the round sequence.
            tracing::debug!(
                ?new_round,
                ?next_group,
                "No group scheduled for RaptorCastSecondary \
                    round, next group is",
            );
            // Not serving any full nodes in current round
            self.metrics[PUBLISHER_CURRENT_GROUP_SIZE] = 0;
            self.curr_group = self.new_empty_group(new_round);
            return;
        }

        // If `round` belongs in the next group, pop & make it the current one.
        self.curr_group = next_group
            .remove()
            .to_finalized_group(self.validator_node_id);
        self.metrics[PUBLISHER_CURRENT_GROUP_SIZE] = self.curr_group.size_excl_self() as u64;
    }

    // Advances the state machine to the given "time point".
    // Time point is represented as a Round for now, but can be Duration later.
    // For now called from UpdateCurrentRound, but later from timer mechanism
    fn step_until(
        &mut self,
        time_point: TimePoint,
    ) -> Option<(FullNodesGroupMessage<ST>, FullNodesST<ST>)> {
        let schedule_end: Round = match self.group_schedule.last_entry() {
            Some(grp) => grp.get().end_round,
            None => self.curr_group.get_round_span().end,
        };

        trace!(?time_point, ?schedule_end, "RaptorCastSecondary step_until");

        // Check if scheduled groups need servicing: time-outs, invites, confirm
        for (_, group) in self.group_schedule.iter_mut() {
            if let Some(out_msg) =
                group.advance_invites(time_point, &self.scheduling_cfg, self.validator_node_id)
            {
                trace!(
                    ?out_msg,
                    "RaptorCastSecondary step_until advanced invites and will send",
                );

                // record number of invites
                if let FullNodesGroupMessage::PrepareGroup(_) = &out_msg.0 {
                    self.metrics[PUBLISHER_SENT_INVITES] += out_msg.1.list.len() as u64;
                }

                return Some(out_msg);
            }
        }

        // Check if it's time to schedule a new future group
        if schedule_end < time_point + self.scheduling_cfg.invite_lookahead {
            let mut new_group = GroupAsPublisher::new_randomized(
                schedule_end,
                self.scheduling_cfg.round_span,
                &mut self.rng,
                &self.always_ask_full_nodes,
                &self.peer_disc_full_nodes,
            );
            let maybe_invites =
                new_group.advance_invites(time_point, &self.scheduling_cfg, self.validator_node_id);
            trace!(
                ?maybe_invites,
                "RaptorCastSecondary step_until new_randomized group, will send:",
            );
            self.group_schedule.insert(new_group.start_round, new_group);

            // record number of invites for new group
            self.metrics[PUBLISHER_SENT_INVITES] += maybe_invites
                .as_ref()
                .map_or(0, |(_, full_nodes)| full_nodes.list.len() as u64);

            return maybe_invites;
        }

        // No invites to send out at the moment.
        None
    }

    // Process response from a full-node who we previously invited to join one
    // of our RaptorCast group scheduled for a future round.
    // We've received a response from the candidate but won't send any message
    // back right away, but when we have enough responses to form a group.
    pub fn on_candidate_response(&mut self, msg: FullNodesGroupMessage<ST>) {
        trace!(?msg, "RaptorCastSecondary received candidate response");
        match msg {
            FullNodesGroupMessage::PrepareGroupResponse(response) => {
                let candidate = response.node_id;
                let start_round = response.req.start_round;
                if let Some(group) = self.group_schedule.get_mut(&start_round) {
                    group.on_candidate_response(candidate, response.accept);
                } else {
                    warn!(
                        ?candidate,
                        ?start_round,
                        "Ignoring response from FullNode, \
                        as there is no group scheduled to start in round",
                    );
                }
            }
            _ => {
                debug!(
                    ?msg,
                    "RaptorCastSecondary publisher received \
                    unexpected message",
                );
            }
        }
    }

    pub fn get_current_raptorcast_group(&self) -> Option<&Group<ST>> {
        if self.curr_group.get_round_span().contains(self.curr_round) {
            Some(&self.curr_group)
        } else {
            None
        }
    }

    // TODO: implement a command to update the always-ask full nodes?
    // TODO: if we do, to also update pinned_full_nodes in peer discovery
    #[allow(dead_code)]
    pub fn update_always_ask_full_nodes(
        &mut self,
        prioritized_full_nodes: FullNodes<CertificateSignaturePubKey<ST>>,
    ) {
        self.always_ask_full_nodes = prioritized_full_nodes;
        // Remove the nodes from always_ask, otherwise we might send two
        // invites to the same node.
        self.peer_disc_full_nodes
            .list
            .retain(|node| !self.always_ask_full_nodes.list.contains(node));
    }

    pub fn upsert_peer_disc_full_nodes(
        &mut self,
        additional_fn: FullNodes<CertificateSignaturePubKey<ST>>,
    ) {
        for node in additional_fn.list {
            if self.peer_disc_full_nodes.list.contains(&node) || // already have
               self.always_ask_full_nodes.list.contains(&node) || // already ask
               node == self.validator_node_id
            // we can't be a candidate
            {
                continue;
            }
            self.peer_disc_full_nodes.list.push(node);
        }
    }

    pub fn metrics(&self) -> &ExecutorMetrics {
        &self.metrics
    }
}

// A RaptorCast group of full-nodes we currently are broadcasting to (or later)
struct GroupAsPublisher<ST>
where
    ST: CertificateSignatureRecoverable,
{
    full_nodes_accepted: FullNodesST<ST>,

    // Pre-randomized permutation of always_ask_full_nodes[] + peer_disc_full_nodes[]
    // Stays const once created.
    full_nodes_candidates: FullNodesST<ST>,
    num_invites_sent: usize,     // also an index into full_nodes_candidates[]
    num_invites_rejected: usize, // just for debug info for now

    start_round: Round, // inclusive
    end_round: Round,   // exclusive

    // Time point when we should take some action, like send more invites or a
    // group confirmation message.
    // Will be a timestamp once switched to real timers
    // This is set to TimePoint::MAX to indicate the group is now locked in.
    next_invite_tp: TimePoint,
}

impl<ST> fmt::Debug for GroupAsPublisher<ST>
where
    ST: CertificateSignatureRecoverable,
{
    fn fmt(&self, fmt: &mut fmt::Formatter<'_>) -> fmt::Result {
        fmt.debug_struct("Group")
            .field("start", &self.start_round.0)
            .field("end", &self.end_round.0)
            .field("candidates", &self.full_nodes_candidates.list.len())
            .field("invited", &self.num_invites_sent)
            .field("accepted", &self.full_nodes_accepted.list.len())
            .finish()
    }
}

impl<ST> GroupAsPublisher<ST>
where
    ST: CertificateSignatureRecoverable,
{
    // The typical case constructor.
    pub fn new_randomized(
        start_round: Round,
        round_span: Round,
        rng: &mut ChaCha8Rng,
        always_ask_full_nodes: &FullNodesST<ST>, // priority nodes, asked first
        peer_disc_full_nodes: &FullNodesST<ST>,  // randomized public nodes
    ) -> Self {
        let mut new_group = Self {
            full_nodes_accepted: FullNodes::default(),
            full_nodes_candidates: always_ask_full_nodes.clone(),
            num_invites_sent: 0,
            num_invites_rejected: 0,
            start_round,
            end_round: start_round + round_span,
            next_invite_tp: TimePoint::MIN,
        };

        // Add randomized public nodes.
        // We don't know how many will refuse, timeout, or ignore the invite,
        // so we just include all and let a timer periodically pick more nodes
        // until we either hit the target or get too close to the start round.
        let mut rand_public_nodes = peer_disc_full_nodes.clone();
        rand_public_nodes.list.shuffle(rng);
        new_group
            .full_nodes_candidates
            .list
            .extend(rand_public_nodes.list);

        new_group
    }

    pub fn is_locked(&self) -> bool {
        self.next_invite_tp == TimePoint::MAX
    }

    // Returns a set of full-nodes where the group invites should be sent to.
    pub fn advance_invites(
        &mut self,
        curr_timestamp: TimePoint,
        cfg: &GroupSchedulingConfig,
        validator_id: NodeId<CertificateSignaturePubKey<ST>>,
    ) -> Option<(FullNodesGroupMessage<ST>, FullNodesST<ST>)> {
        if curr_timestamp < self.next_invite_tp {
            trace!("RaptorCastSecondary Publisher advance_invites: None");
            return None;
        }

        // PrepareGroup data is needed in either case: send invites or confirm
        let prep_grp_data = PrepareGroup {
            validator_id,
            max_group_size: cfg.max_group_size,
            start_round: self.start_round,
            end_round: self.end_round,
        };

        // Decide if we should:
        // 1) send GroupConfirm and lock the group, or
        // 2) send more invites
        if self.full_nodes_accepted.list.len() >= cfg.max_group_size || // reached target
           self.num_invites_sent >= self.full_nodes_candidates.list.len() || // no more candidates
           curr_timestamp + cfg.deadline_round_dist >= self.start_round
        // group is starting soon
        {
            debug!(
                ?self.full_nodes_accepted.list,
                "RaptorCastSecondary Publisher confirm group formed",
            );
            self.next_invite_tp = TimePoint::MAX; // lock the group
            let confirm_data = ConfirmGroup {
                prepare: prep_grp_data,
                peers: self.full_nodes_accepted.list.clone(),
                name_records: Default::default(), // to be filled by next layer
            };
            // ConfirmGroup is sent to all accepted peers
            let grp_msg = FullNodesGroupMessage::ConfirmGroup(confirm_data);
            return Some((grp_msg, self.full_nodes_accepted.clone()));
        }

        // Send more invites
        // This PrepareGroup message is sent to just the missing invitees.
        self.next_invite_tp = curr_timestamp + cfg.max_invite_wait;
        let num_missing = cfg.max_group_size - self.full_nodes_accepted.list.len();
        let next_invitees = FullNodes::new(
            self.full_nodes_candidates
                .list
                .iter()
                .skip(self.num_invites_sent)
                .take(num_missing)
                .cloned()
                .collect::<Vec<_>>(),
        );
        let invite_msg = FullNodesGroupMessage::PrepareGroup(prep_grp_data);
        self.num_invites_sent += next_invitees.list.len();
        trace!(?next_invitees.list,
            "RaptorCastSecondary Publisher advance_invites: send Invites to peers",

        );
        Some((invite_msg, next_invitees))
    }

    pub fn on_candidate_response(
        &mut self,
        candidate: NodeId<CertificateSignaturePubKey<ST>>,
        accepted: bool,
    ) {
        trace!(
            ?candidate,
            ?accepted,
            "RaptorCastSecondary Publisher on_candidate_response",
        );
        if self.is_locked() {
            // Already formed the group
            trace!(
                ?candidate,
                ?accepted,
                "RaptorCastSecondary Publisher on_candidate_response - Already formed the group"
            );
            return;
        }
        if !self.full_nodes_candidates.list.contains(&candidate) {
            warn!(
                ?candidate,
                ?self,
                "Ignoring response from FullNode who was \
                never invited to RaptorCastSecondary group",
            );
            return;
        }
        if self.full_nodes_accepted.list.contains(&candidate) {
            warn!(
                ?candidate,
                ?self,
                "Ignoring duplicate response from FullNode \
                who was already accepted into RaptorCastSecondary group",
            );
            return;
        }
        if accepted {
            self.full_nodes_accepted.list.push(candidate);
            debug!(
                ?candidate,
                ?self,
                "RaptorCastSecondary group invite accepted by, for group",
            );
        } else {
            self.num_invites_rejected += 1;
            debug!(
                ?candidate,
                ?self,
                "RaptorCastSecondary group invite rejected by, for group",
            );
        }
    }

    pub fn to_finalized_group(
        &self,
        validator_id: NodeId<CertificateSignaturePubKey<ST>>,
    ) -> Group<ST> {
        let round_span =
            RoundSpan::new(self.start_round, self.end_round).expect("invalid round span");

        Group::new_fullnode_group(
            self.full_nodes_accepted.list.clone(),
            &validator_id,
            validator_id,
            round_span,
        )
    }
}

#[cfg(test)]
mod tests {
    use std::{cmp::min, io, sync::Once, time::Duration};

    use iset::{interval_map, IntervalMap};
    use monad_secp::SecpSignature;
    use monad_testutil::signing::get_key;
    use monad_types::{Epoch, Round};
    use rand::SeedableRng;
    use tokio::sync::mpsc::{unbounded_channel, UnboundedReceiver, UnboundedSender};
    use tracing_subscriber::fmt::format::FmtSpan;

    use super::{
        super::{
            super::{
                config::RaptorCastConfigSecondaryClient,
                util::{Group, ReBroadcastGroupMap},
            },
            group_message::PrepareGroupResponse,
            Client,
        },
        *,
    };

    type ST = SecpSignature;
    type PubKeyType = CertificateSignaturePubKey<ST>;
    type RcToRcChannelGrp<ST> = (UnboundedSender<Group<ST>>, UnboundedReceiver<Group<ST>>);
    type NodeIdST<ST> = NodeId<CertificateSignaturePubKey<ST>>;

    // Creates a node id that we can refer to just from its seed
    fn nid(seed: u64) -> NodeId<PubKeyType> {
        let key_pair = get_key::<ST>(seed);
        let pub_key = key_pair.pubkey();
        NodeId::new(pub_key)
    }

    // During test failures. allows one to more easily determine the identity
    // and purpose of a given NodeId.
    fn nid_str(node_id: &NodeId<PubKeyType>) -> String {
        for seed in 0..100 {
            if node_id == &nid(seed) {
                return format!("nid_{:02}", seed);
            }
        }
        format!("{:?}", node_id)
    }

    // Convert a vec of real NodeIDs to a string like "nid_10, nid_15, nid_18"
    // etc, for easier diagnosis in tests
    fn nid_list_str(list: &Vec<NodeId<PubKeyType>>) -> String {
        let mut res = String::new();
        for node_id in list {
            res.push_str(&nid_str(node_id));
            res.push_str(", ");
        }
        res
    }

    // Compare two sets of node ids and point out the first mismatch
    fn equal_node_vec(lhs: &Vec<NodeId<PubKeyType>>, rhs: &Vec<NodeId<PubKeyType>>) -> bool {
        for ii in 0..min(lhs.len(), rhs.len()) {
            if lhs[ii] != rhs[ii] {
                println!(
                    "Mismatch: lhs[{}] = {}, rhs[{}] = {}:",
                    ii,
                    nid_str(&lhs[ii]),
                    ii,
                    nid_str(&rhs[ii])
                );
                println!("    lhs: {}", nid_list_str(lhs));
                println!("    rhs: {}", nid_list_str(rhs));
                return false;
            }
        }
        if lhs.len() != rhs.len() {
            println!("Mismatched len, lhs: {}, rhs: {}", lhs.len(), rhs.len());
            println!("  lhs: {}", nid_list_str(lhs));
            println!("  rhs: {}", nid_list_str(rhs));
            return false;
        }
        true
    }

    fn equal_node_set(lhs_slice: &[NodeId<PubKeyType>], rhs_slice: &[NodeId<PubKeyType>]) -> bool {
        let mut lhs = lhs_slice.to_vec();
        lhs.sort();
        let mut rhs = rhs_slice.to_vec();
        rhs.sort();
        equal_node_vec(&lhs, &rhs)
    }

    // Creates a vec of node ids from a list of seeds
    macro_rules! node_ids_vec {
        ($($x:expr),+ $(,)?) => {
            vec![$(nid($x)),+]
        };
    }

    macro_rules! node_ids {
        ($($x:expr),+ $(,)?) => {
            [$(nid($x)),+]
        };
    }

    fn make_invite_response(
        validator_id: NodeId<PubKeyType>,
        full_node_id: NodeId<PubKeyType>,
        accept: bool,
        start_round: Round,
        cfg: &GroupSchedulingConfig,
    ) -> FullNodesGroupMessage<ST> {
        let req = PrepareGroup {
            validator_id,
            max_group_size: cfg.max_group_size,
            start_round,
            end_round: start_round + cfg.round_span,
        };

        let response_data = PrepareGroupResponse {
            req,
            node_id: full_node_id,
            accept,
        };

        FullNodesGroupMessage::PrepareGroupResponse(response_data)
    }

    // Prints the internal state of a group - just the parts relevant to tests
    fn dump_group_state(grp: &GroupAsPublisher<ST>) -> String {
        let mut res = String::new();
        res += format!("[{:?}-{:?})", grp.start_round, grp.end_round).as_str();
        res += format!(
            " candidates[ {}]",
            nid_list_str(&grp.full_nodes_candidates.list)
        )
        .as_str();
        res += format!(
            " accepted[ {}]",
            nid_list_str(&grp.full_nodes_accepted.list)
        )
        .as_str();
        res += format!(" invited={}", grp.num_invites_sent).as_str();
        res
    }

    fn dump_formed_grp(grp: &Group<ST>) -> String {
        let mut res = String::new();
        let span = grp.get_round_span();
        res += format!("[{:?}-{:?})", span.start, span.end).as_str();
        res += format!(" other_peers[ {}]", nid_list_str(grp.get_other_peers())).as_str();
        res
    }

    // Prints the internal state of a publisher; just the parts relevant to test
    fn dump_pub_sched(pbl: &Publisher<ST>) -> String {
        let mut res = String::new();
        res += format!("last_seen_round=[{:?}]", pbl.curr_round).as_str();
        res += format!("\n  curr  {}", dump_formed_grp(&pbl.curr_group)).as_str();
        for grp in pbl.group_schedule.values() {
            res += format!("\n  sched {}", dump_group_state(grp)).as_str();
        }
        res
    }

    // Test assumptions about the interval library.
    // Alternative implementations for interval map:
    //      332k https://crates.io/crates/iset
    //       13k https://crates.io/crates/superintervals
    //       37k https://crates.io/crates/nodit
    //       28k https://crates.io/crates/rb-interval-map
    //       20k https://crates.io/crates/span-map
    //       88k https://github.com/theban/interval-tree?tab=readme-ov-file
    // Alternatives that only implements Set:
    //      https://docs.rs/intervallum/1.4.1/interval/interval/index.html
    //      https://docs.rs/intervallum/1.4.1/interval/interval_set/index.html
    //      https://crates.io/crates/intervals-general
    //      https://github.com/pkhuong/closed-interval-set/blob/main/README.md
    // cargo test -p monad-raptorcast raptorcast_secondary::tests::test_interval_map -- --nocapture
    #[test]
    fn test_interval_map() {
        enable_tracer();
        let mut round_map: IntervalMap<Round, char> = IntervalMap::new();
        round_map.insert(Round(5)..Round(8), 'x');

        //      0   5   10  15  20  25  30
        // a:                   [_______)
        // b:               [_______) 'later replaced with 'z'
        // c:           [_______)
        // d:           [_______) 'replaces 'c'
        // e:       [_______)
        // f:       [_______) 'force_insert, does not replace 'e'
        let mut map: IntervalMap<i32, char> =
            interval_map! { 20..30 => 'a', 15..25 => 'b', 10..20 => 'c' };
        println!("map.00: {:?}", map);
        // map.00: {10..20 => 'c', 15..25 => 'b', 20..30 => 'a'}

        assert_eq!(map.insert(10..20, 'd'), Some('c')); // this replaces 'c'. force_insert() would have kept 'c'
        println!("map.01: {:?}", map);
        // map.01: {10..20 => 'd', 15..25 => 'b', 20..30 => 'a'}

        assert_eq!(map.insert(5..15, 'e'), None);
        assert_eq!(map.len(), 4);
        println!("map.02: {:?}", map);
        // map.02: {5..15 => 'e', 10..20 => 'd', 15..25 => 'b', 20..30 => 'a'}

        map.force_insert(5..15, 'f');
        assert_eq!(map.len(), 5);
        println!("map.03: {:?}", map);
        // map.03: {5..15 => 'e', 5..15 => 'f', 10..20 => 'd', 15..25 => 'b', 20..30 => 'a'}

        //Note: map.insert(29..32, 'a') does not merge with tail entry for 'a'

        assert_eq!(map.iter(..).collect::<Vec<_>>().len(), 5);
        let mut iter_len = 0;
        for (k, v) in map.iter(..) {
            println!("Query A: {:?} -> {:?}", k, v);
            iter_len += 1;
        }
        assert_eq!(iter_len, 5);

        assert_eq!(map.iter(7..15).collect::<Vec<_>>().len(), 3);
        for (k, v) in map.iter(7..15) {
            println!("Query B: {:?} -> {:?}", k, v);
        }

        assert_eq!(map.iter(10..11).collect::<Vec<_>>().len(), 3);
        for (k, v) in map.iter(10..11) {
            println!("Query C: {:?} -> {:?}", k, v);
        }

        // Iterator over all pairs (range, value). Output is sorted.
        let a: Vec<_> = map.iter(..).collect();
        assert_eq!(
            a,
            &[
                (5..15, &'e'),
                (5..15, &'f'),
                (10..20, &'d'),
                (15..25, &'b'),
                (20..30, &'a')
            ]
        );

        // Iterate over intervals that overlap query (..20 here). Output is sorted.
        let b: Vec<_> = map.intervals(..20).collect();
        assert_eq!(b, &[5..15, 5..15, 10..20, 15..25]);

        assert_eq!(map[15..25], 'b');
        // Replace 15..25 => 'b' into 'z'.
        *map.get_mut(15..25).unwrap() = 'z';

        // Iterate over values that overlap query (20.. here). Output is sorted by intervals.
        let c: Vec<_> = map.values(20..).collect();
        assert_eq!(c, &[&'z', &'a']);

        // Remove 10..20 => 'd'.
        assert_eq!(map.remove(10..20), Some('d'));

        println!("map.04: {:?}", map);
        // map.04: {5..15 => 'e', 5..15 => 'f', 15..25 => 'z', 20..30 => 'a'}

        // Remove all intervals that are already completed by curr_round = 17
        let curr_round = 17;
        for (k, v) in map.iter_mut(..curr_round) {
            println!("Query D: {:?} -> {:?}", k, v);
        }
        // Query D: 5..15 -> 'e'
        // Query D: 5..15 -> 'f'
        // Query D: 15..25 -> 'z'
        assert_eq!(
            map.iter(..curr_round).collect::<Vec<_>>(),
            &[(5..15, &'e'), (5..15, &'f'), (15..25, &'z')]
        );

        let mut keys_to_remove = Vec::new();
        for iv in map.intervals(..curr_round) {
            if iv.end <= curr_round {
                keys_to_remove.push(iv);
            }
        }
        for iv in keys_to_remove {
            map.remove(iv);
        }
        for (k, v) in map.iter_mut(..curr_round) {
            println!("Query E: {:?} -> {:?}", k, v);
        }
        // Query E: 15..25 -> 'z'
        assert_eq!(
            map.iter(..curr_round).collect::<Vec<_>>(),
            &[(15..25, &'z')]
        );
    }

    #[test]
    fn group_randomizing() {
        let always_ask_full_nodes = FullNodesST::<ST> {
            list: node_ids_vec![10, 11],
        };
        let peer_disc_full_nodes = FullNodesST::<ST> {
            list: node_ids_vec![12, 13, 14, 15],
        };

        let num_always_ask = always_ask_full_nodes.list.len();
        let num_peer_disc = peer_disc_full_nodes.list.len();
        let num_total = num_always_ask + num_peer_disc;

        let mut rng = ChaCha8Rng::seed_from_u64(42);

        let group_a: GroupAsPublisher<ST> = GroupAsPublisher::new_randomized(
            Round(0),
            Round(1),
            &mut rng,
            &always_ask_full_nodes,
            &peer_disc_full_nodes,
        );

        let group_b: GroupAsPublisher<ST> = GroupAsPublisher::new_randomized(
            Round(0),
            Round(1),
            &mut rng,
            &always_ask_full_nodes,
            &peer_disc_full_nodes,
        );

        let group_c: GroupAsPublisher<ST> = GroupAsPublisher::new_randomized(
            Round(0),
            Round(1),
            &mut rng,
            &always_ask_full_nodes,
            &peer_disc_full_nodes,
        );

        assert_eq!(group_a.full_nodes_candidates.list.len(), num_total);
        assert_eq!(group_b.full_nodes_candidates.list.len(), num_total);
        assert_eq!(group_c.full_nodes_candidates.list.len(), num_total);

        assert_eq!(
            &group_a.full_nodes_candidates.list[..num_always_ask],
            &group_b.full_nodes_candidates.list[..num_always_ask]
        );

        assert_eq!(
            &group_b.full_nodes_candidates.list[..num_always_ask],
            &group_c.full_nodes_candidates.list[..num_always_ask]
        );

        assert_ne!(
            nid_list_str(&group_a.full_nodes_candidates.list),
            nid_list_str(&group_b.full_nodes_candidates.list)
        );

        assert_ne!(
            nid_list_str(&group_b.full_nodes_candidates.list),
            nid_list_str(&group_c.full_nodes_candidates.list)
        );

        assert_ne!(
            nid_list_str(&group_a.full_nodes_candidates.list),
            nid_list_str(&group_c.full_nodes_candidates.list)
        );
    }

    static TRACING_ONCE_SETUP: Once = Once::new();

    fn enable_tracer() {
        TRACING_ONCE_SETUP.call_once(|| {
            tracing_subscriber::fmt::fmt()
                .with_max_level(tracing::Level::ERROR)
                .with_writer(io::stdout)
                .with_env_filter(tracing_subscriber::EnvFilter::from_default_env())
                .with_span_events(FmtSpan::CLOSE)
                .init();
        });
    }

    fn get_curr_rc_group(publisher: &Publisher<ST>) -> Vec<NodeIdST<ST>> {
        if let Some(group) = publisher.get_current_raptorcast_group() {
            group.get_other_peers().clone()
        } else {
            Vec::new()
        }
    }

    // This is a mock of how the primary raptorcast instance would represent
    // the rebroadcast group map.
    struct MockGroupMap {
        rx_from_client: UnboundedReceiver<Group<ST>>,
        group_map: ReBroadcastGroupMap<ST>,
    }
    impl MockGroupMap {
        fn new(
            clt_node_id: NodeId<CertificateSignaturePubKey<ST>>,
            rx_from_client: UnboundedReceiver<Group<ST>>,
        ) -> Self {
            Self {
                group_map: ReBroadcastGroupMap::new(clt_node_id, true),
                rx_from_client,
            }
        }

        fn update(&mut self, clt: &Client<ST>) {
            let curr_round = clt.get_curr_round();
            self.group_map.delete_expired_groups(Epoch(0), curr_round);
            while let Ok(group) = self.rx_from_client.try_recv() {
                println!("Received group: {:?}", group);
                println!(
                    "   Other Peers: {:?}",
                    nid_list_str(group.get_other_peers())
                );
                self.group_map.push_group_fullnodes(group);
            }
            self.group_map.delete_expired_groups(Epoch(0), curr_round);
        }

        fn is_empty(&mut self, clt: &Client<ST>) -> bool {
            self.update(clt);
            self.group_map.get_fullnode_map().is_empty()
        }

        fn get_rc_group_peers(
            &mut self,
            clt: &Client<ST>,
            validator_id: &NodeIdST<ST>,
        ) -> Vec<NodeIdST<ST>> {
            self.update(clt);
            let fn_group_map = self.group_map.get_fullnode_map();
            let Some(group) = fn_group_map.get(validator_id) else {
                return Vec::new();
            };
            let mut group_incl_self = group.get_other_peers().clone();
            group_incl_self.push(clt.get_client_node_id());
            group_incl_self
        }
    }

    // cargo test -p monad-raptorcast raptorcast_secondary::tests::standalone_publisher -- --nocapture
    #[test]
    fn standalone_publisher() {
        enable_tracer();
        let sched_cfg = GroupSchedulingConfig {
            max_group_size: 3,
            round_span: Round(5),
            invite_lookahead: Round(8),
            max_invite_wait: Round(2),
            deadline_round_dist: Round(3),
            init_empty_round_span: Round(7), // >= invite_wait + deadline
        };

        //----------------------
        // Topology node ids
        //----------------------
        // nid(  0 ) : Validator V0
        // nid( 10 ) : Full-node nid_10 (always_ask[0] for V0)
        // nid( 11 ) : Full-node nid_11 (always_ask[1] for V0)
        // nid( 12 ) : Full-node nid_12 (peer_disc[0] for V0)
        // nid( 13 ) : Full-node nid_13 (peer_disc[1] for V0)
        // nid( 14 ) : Full-node nid_14 (peer_disc[2] for V0)
        // nid( 15 ) : Full-node nid_15 (peer_disc[3] for V0)
        // nid( 16 ) : Full-node nid_16 (new always_ask[0] for V0)

        //----------------------------------------------------------------------
        // Schedule
        //----------------------------------------------------------------------
        // enter_round()
        // |       get_curr_rc_group()
        // |       |       send_invites_t0
        // |       |       |       send_invites_t1
        // |       |       |       |       send_confirm
        // |       |       |       |       |       look_ahead_bgn
        // |       |       |       |       |       |       look_ahead_last
        // |       |       |       |       |       |       |       generate_grp
        //----------------------------------------------------------------------
        // 1       0       1                       4       8       1
        // 2       0                               5       9       1
        // 3       0               1               6       10      1
        // 4       0                               7       11      1
        // 5       0                       1       8       12      1
        // 6       0       2                       9       13      2
        // 7       0                               10      14      2
        //----------------------------------------------------------------------
        // 8       1               2               11      15      2
        // 9       1                               12      16      2
        // 10      1                       2       13      17      2
        // 11      1       3                       14      18      3
        // 12      1                               15      19      3
        //----------------------------------------------------------------------
        // 13      2               3               16      20      3
        // 14      2                               17      21      3
        // 15      2                       3       18      22      3
        // 16      2       4                       19      23      4
        // 17      2                               20      24      4
        //----------------------------------------------------------------------

        for ii in 0..15 {
            println!("nid {:2}: {:?}", ii, nid(ii));
        }

        let v0_node_id = nid(0);

        let mut v0_fsm: Publisher<ST> = Publisher::new(
            v0_node_id,
            RaptorCastConfigSecondaryPublisher {
                full_nodes_prioritized: vec![nid(10), nid(11)],
                group_scheduling: sched_cfg,
            },
            ChaCha8Rng::seed_from_u64(42),
        );

        // We should be able to call this during the initial state.
        // Note that although we have some initial always_ask_full_nodes, we
        // haven't invited them yet to any group, so current group must be empty
        assert_eq!(get_curr_rc_group(&v0_fsm).len(), 0);

        // Peer discovery gives us some new full-nodes to chose from.
        v0_fsm.upsert_peer_disc_full_nodes(FullNodes::new(vec![
            nid(12),
            nid(13),
            nid(14),
            nid(15),
        ]));

        //-------------------------------------------------------------------[1]
        // 1st group invites t0
        //----------------------------------------------------------------------
        // Move into the first round + tick a timer event into the FSM.
        // It should want to send invites.
        let (group_msg, invitees) = v0_fsm
            .enter_round_and_step_until(Round(1))
            .expect("FSM should have returned invites to be sent");

        // We should still not have a raptor-cast group at this point.
        assert_eq!(get_curr_rc_group(&v0_fsm).len(), 0);

        println!("V0 now: {}", dump_pub_sched(&v0_fsm));

        // Verify that it is an invite message the FSM wants to send
        // Given current seed, the candidates for 1st group are randomized as:
        // sched [8-13) candidates[ nid_10, nid_11, nid_14, nid_13, nid_12, ]
        if let FullNodesGroupMessage::PrepareGroup(invite_msg) = group_msg {
            assert_eq!(invite_msg.start_round, Round(8));
            assert_eq!(invite_msg.end_round, Round(13));
            assert_eq!(invite_msg.max_group_size, 3);
            assert_eq!(invite_msg.validator_id, nid(0));
            // Verify that the FSM invites 2 always_ask + 1 random peer_disc
            // Note that group 1 candidates were randomized as:
            //  |----- first 3 invites--|
            //                          v
            // [ nid_10, nid_11, nid_12, nid_14, nid_13, nid_15 ]
            assert_eq!(invitees.list.len(), 3);
            assert!(equal_node_vec(&invitees.list, &node_ids_vec![10, 11, 12]));
        } else {
            panic!(
                "Expected FullNodesGroupMessage::PrepareGroup, got: {:?}\n\
                publisher v0: {}",
                group_msg,
                dump_pub_sched(&v0_fsm)
            );
        }

        // Advance to next round, without receiving inviting responses yet
        // Should still not have any raptorcast group.
        assert_eq!(get_curr_rc_group(&v0_fsm).len(), 0);

        // Executing for same round 1 should yield nothing more.
        let res = v0_fsm.enter_round_and_step_until(Round(1));
        assert!(res.is_none());

        //-------------------------------------------------------------------[2]
        // Since max_invite_wait=2 rounds, were' still waiting for the invite
        // response. It hasn't timed out yet so were not sending new invites yet
        //----------------------------------------------------------------------
        let res = v0_fsm.enter_round_and_step_until(Round(2));
        assert!(res.is_none(), "Should still be waiting for invite response");

        //----------------------------------------------------------------------
        // 1st group accept (only nid_11)
        //----------------------------------------------------------------------
        let accept_msg = make_invite_response(nid(0), nid(11), true, Round(8), &sched_cfg);
        v0_fsm.on_candidate_response(accept_msg);

        //-------------------------------------------------------------------[3]
        // 1st group invites t1
        //----------------------------------------------------------------------
        // Now we should invite remaining nodes:
        //  - skip nid_11, because it already accepted
        //  - skip nid_10 and nid_12, as they've just timed out
        //  - take nid_13 and nid_14, as they are the 2 remaining candidates
        let (group_msg, invitees) = v0_fsm
            .enter_round_and_step_until(Round(3))
            .expect("FSM should have returned invites to be sent");

        // We should still not have a raptor-cast group at this point.
        assert_eq!(get_curr_rc_group(&v0_fsm).len(), 0);

        // Verify that it is an invite message the FSM wants to send
        if let FullNodesGroupMessage::PrepareGroup(invite_msg) = group_msg {
            assert_eq!(invite_msg.start_round, Round(8));
            assert_eq!(invite_msg.end_round, Round(13));
            assert_eq!(invite_msg.max_group_size, 3);
            assert_eq!(invite_msg.validator_id, nid(0));
            // Verify that the FSM invites 2 random peer_disc
            // Note that group 1 candidates were randomized as:
            //  +----- first 3 invites--|--new invites-|
            //                          v              v
            // [ nid_10, nid_11, nid_15, nid_13, nid_12, nid_14 ]
            assert_eq!(invitees.list.len(), 2);
            assert!(equal_node_vec(&invitees.list, &node_ids_vec![14, 13]));
        } else {
            panic!(
                "Expected FullNodesGroupMessage::PrepareGroup, got: {:?}\n\
                publisher v0: {}",
                group_msg,
                dump_pub_sched(&v0_fsm)
            );
        }

        //-------------------------------------------------------------------[4]
        // Still waiting
        //----------------------------------------------------------------------
        let res = v0_fsm.enter_round_and_step_until(Round(4));
        assert!(res.is_none(), "Should still be waiting for invite response");

        //----------------------------------------------------------------------
        // 1st group accept (now nid_13, in addition to old nid_11)
        //----------------------------------------------------------------------
        let accept_msg = make_invite_response(nid(0), nid(13), true, Round(8), &sched_cfg);
        v0_fsm.on_candidate_response(accept_msg);

        // Received response from an odd note which wasn't invited for the round
        // The FSM should ignore this response.
        let accept_msg = make_invite_response(nid(0), nid(22), true, Round(8), &sched_cfg);
        v0_fsm.on_candidate_response(accept_msg);

        //-------------------------------------------------------------------[5]
        // 1st group timeout
        //----------------------------------------------------------------------
        // Now we should hit the timeout for forming the 1st group
        let Some((group_msg, members)) = v0_fsm.enter_round_and_step_until(Round(5)) else {
            panic!(
                "FSM should have returned invites for 2nd group\n\
                publisher v0: {}",
                dump_pub_sched(&v0_fsm)
            );
        };

        // Verify that it is an invite message the FSM wants to send
        if let FullNodesGroupMessage::ConfirmGroup(confirm_msg) = group_msg {
            assert_eq!(confirm_msg.prepare.start_round, Round(8));
            assert_eq!(confirm_msg.prepare.end_round, Round(13));
            assert_eq!(confirm_msg.prepare.max_group_size, 3);
            assert_eq!(confirm_msg.prepare.validator_id, nid(0));
            assert!(equal_node_vec(&confirm_msg.peers, &node_ids_vec![11, 13]));
            assert!(equal_node_vec(&members.list, &node_ids_vec![11, 13]));
        } else {
            panic!(
                "Expected FullNodesGroupMessage::PrepareGroup, got: {:?}\n\
                publisher v0: {}",
                group_msg,
                dump_pub_sched(&v0_fsm)
            );
        }

        println!("V0 now: {}", dump_pub_sched(&v0_fsm));

        // We have a raptorcast group starting at Round(6) but we are still at 3
        assert_eq!(get_curr_rc_group(&v0_fsm).len(), 0);

        // Should have nothing more to do for round 5
        let res = v0_fsm.enter_round_and_step_until(Round(5));
        assert!(res.is_none());

        //-------------------------------------------------------------------[6]
        // 2nd group invites.t0
        //----------------------------------------------------------------------
        // Now we should start invites for the 2nd group due to invite_lookahead
        let (group_msg, invitees) = v0_fsm
            .enter_round_and_step_until(Round(6))
            .expect("FSM should have returned invites for 2nd group");

        // We should still not have a raptor-cast group at this point.
        assert_eq!(get_curr_rc_group(&v0_fsm).len(), 0);

        // Verify that it is an invite message the FSM wants to send
        if let FullNodesGroupMessage::PrepareGroup(invite_msg) = group_msg {
            assert_eq!(invite_msg.start_round, Round(13));
            assert_eq!(invite_msg.end_round, Round(18));
            assert_eq!(invite_msg.max_group_size, 3);
            assert_eq!(invite_msg.validator_id, nid(0));
            // Verify that the FSM invites 2 always_ask + 1 random peer_disc
            assert_eq!(invitees.list.len(), 3);
            assert!(equal_node_vec(&invitees.list, &node_ids_vec![10, 11, 15]));
        } else {
            panic!(
                "Expected FullNodesGroupMessage::PrepareGroup, got: {:?}\n\
                publisher v0: {}",
                group_msg,
                dump_pub_sched(&v0_fsm)
            );
        }

        println!("V0 now: {}", dump_pub_sched(&v0_fsm));

        //-------------------------------------------------------------------[7]
        // We should still not have a raptor-cast group at this point.
        // We should also have nothing scheduled for this round
        let res = v0_fsm.enter_round_and_step_until(Round(7));
        assert!(res.is_none());
        assert_eq!(get_curr_rc_group(&v0_fsm).len(), 0);

        // Replace always-ask full-nodes. Due to look-ahead of 8, this should
        // not affect groups 1, 2, since they were generated during rounds
        // 1 and 6, respectively. This should only affect group 3 (generated
        // during round 11, confirmed at round 15, used at round 18)
        v0_fsm.update_always_ask_full_nodes(FullNodes::new(node_ids_vec![16]));
        // Upserting peer-discovered full nodes that already are always-ask
        // should have no effect.
        v0_fsm.upsert_peer_disc_full_nodes(FullNodes::new(node_ids_vec![11, 16]));

        //-------------------------------------------------------------------[8]
        // 2nd group invites.t1; 1st raptorcast group available for use
        //----------------------------------------------------------------------
        let res = v0_fsm.enter_round_and_step_until(Round(8));

        // Finally, the Raptorcast group for 1st group1 @ rounds [8, 13)
        assert!(equal_node_vec(
            &get_curr_rc_group(&v0_fsm),
            &node_ids_vec![11, 13]
        ));

        let Some((group_msg, invitees)) = res else {
            panic!(
                "FSM should have returned invites for 3rd group\n\
                publisher v0: {}",
                dump_pub_sched(&v0_fsm)
            );
        };
        if let FullNodesGroupMessage::PrepareGroup(invite_msg) = group_msg {
            assert_eq!(invite_msg.start_round, Round(13));
            assert_eq!(invite_msg.end_round, Round(18));
            assert_eq!(invite_msg.max_group_size, 3);
            assert_eq!(invite_msg.validator_id, nid(0));
            // Verify that the FSM invites 3 more random peer_disc,
            // since we didn't receive any response from the first 3 invites.
            // Note that group 1 candidates were randomized as:
            //  +----- first 3 invites--|----new invites-------|
            //                          v                      v
            // [ nid_10, nid_11, nid_15, nid_14, nid_12, nid_13 ]
            assert_eq!(invitees.list.len(), 3);
            assert!(equal_node_vec(&invitees.list, &node_ids_vec![14, 12, 13]));
        } else {
            panic!(
                "Expected FullNodesGroupMessage::PrepareGroup, got: {:?}\n\
                publisher v0: {}",
                group_msg,
                dump_pub_sched(&v0_fsm)
            );
        }

        println!("V0 now: {}", dump_pub_sched(&v0_fsm));

        //----------------------------------------------------------------[9-11]
        // Gap to round 11, we should be sending invites for group 3
        // The FSM should use the new always_ask_full_nodes set during round 7
        let res = v0_fsm.enter_round_and_step_until(Round(9));
        assert!(res.is_none());
        let res = v0_fsm.enter_round_and_step_until(Round(10));
        assert!(res.is_some());
        let res = v0_fsm.enter_round_and_step_until(Round(11));
        let (group_msg, invitees) = res.expect("FSM should have returned invites for 2nd group");

        // Verify Group 3
        if let FullNodesGroupMessage::PrepareGroup(invite_msg) = group_msg {
            assert_eq!(invite_msg.start_round, Round(18));
            assert_eq!(invite_msg.end_round, Round(23));
            assert_eq!(invite_msg.max_group_size, 3);
            assert_eq!(invite_msg.validator_id, nid(0));
            // Verify that the FSM invites 1 always_ask + 2 random peer_disc.
            // since after last call to update_always_ask_full_nodes, we only
            // have nid(16) as always_ask_full_node, and it should appear first.
            assert_eq!(invitees.list.len(), 3);
            assert!(equal_node_vec(&invitees.list, &node_ids_vec![16, 13, 12]));
        } else {
            panic!(
                "Expected FullNodesGroupMessage::PrepareGroup, got: {:?}\n\
                publisher v0: {}",
                group_msg,
                dump_pub_sched(&v0_fsm)
            );
        }
    }

    #[test]
    fn standalone_client_single_group() {
        enable_tracer();
        let (clt_tx, clt_rx): RcToRcChannelGrp<ST> = unbounded_channel();
        let mut clt = Client::<ST>::new(
            nid(10),
            clt_tx,
            RaptorCastConfigSecondaryClient {
                bandwidth_cost_per_group_member: 1,
                bandwidth_capacity: 5,
                invite_future_dist_min: Round(1),
                invite_future_dist_max: Round(100),
                invite_accept_heartbeat: Duration::from_secs(10),
            },
        );
        let mut group_map = MockGroupMap::new(nid(10), clt_rx);

        // Represents an invite message received from some validator
        let make_prep_data = |start_round: u64| PrepareGroup {
            validator_id: nid(0),
            max_group_size: 2,
            start_round: Round(start_round),
            end_round: Round(start_round + 2),
        };

        let make_invite_msg =
            |start_round: u64| FullNodesGroupMessage::PrepareGroup(make_prep_data(start_round));

        let make_confirm_msg = |start_round: u64| {
            FullNodesGroupMessage::ConfirmGroup(ConfirmGroup {
                prepare: make_prep_data(start_round),
                peers: node_ids_vec![10, 10 + start_round],
                name_records: Default::default(),
            })
        };

        //-------------------------------------------------------------------[1]
        clt.enter_round(Round(1));

        // If asked about some unknown group, return an empty set
        assert!(group_map.is_empty(&clt));

        // Receive invite for round [5, 7). It should be accepted.
        let (group_msg, validator_id) = clt
            .on_receive_group_message(make_invite_msg(5))
            .expect("Client should have returned accept responses to be sent");
        assert_eq!(validator_id, nid(0));
        let FullNodesGroupMessage::PrepareGroupResponse(reply_msg) = group_msg else {
            panic!("Expected PrepareGroupResponse, got: {:?}", group_msg);
        };
        assert!(reply_msg.accept);
        assert_eq!(reply_msg.node_id, nid(10));
        assert_eq!(reply_msg.req, make_prep_data(5));

        //-------------------------------------------------------------------[2]
        clt.enter_round(Round(2));

        // We accepted invite for round 5 but it's still only round 2.
        assert!(group_map.is_empty(&clt));

        //-------------------------------------------------------------------[3]
        clt.enter_round(Round(3));
        assert!(group_map.is_empty(&clt));

        // Receive invite for round [8, 10). It should be accepted.
        // Note we have a group-less gap [7, 8)
        let (group_msg, validator_id) = clt
            .on_receive_group_message(make_invite_msg(8))
            .expect("Client should have returned accept responses to be sent");
        assert_eq!(validator_id, nid(0));
        let FullNodesGroupMessage::PrepareGroupResponse(reply_msg) = group_msg else {
            panic!("Expected PrepareGroupResponse, got: {:?}", group_msg);
        };
        assert!(reply_msg.accept);
        assert_eq!(reply_msg.node_id, nid(10));
        assert_eq!(reply_msg.req, make_prep_data(8));

        //-------------------------------------------------------------------[4]
        clt.enter_round(Round(4));
        assert!(group_map.is_empty(&clt));

        // This is the last opportunity to receive confirm for group 1.
        // Lets accept both here, out of order.
        assert_eq!(clt.num_pending_confirms(), 2);
        let res = clt.on_receive_group_message(make_confirm_msg(8));
        if res.is_some() {
            panic!("Expected None from Client, got: {:?}", res);
        }
        let res = clt.on_receive_group_message(make_confirm_msg(5));
        if res.is_some() {
            panic!("Expected None from Client, got: {:?}", res);
        }

        //-------------------------------------------------------------------[5]
        clt.enter_round(Round(5));

        // Now we should have a proper raptorcast group keyed on v0 (nid(0))
        let rc_grp = &group_map.get_rc_group_peers(&clt, &nid(0));
        // We should have 2 peers in the group from v0 (nid_0): nid_10, nid_15
        assert!(equal_node_set(rc_grp, &node_ids![15, 10]));

        //-------------------------------------------------------------------[6]
        clt.enter_round(Round(6));

        // RaptorCast group from v0 should still be up
        let rc_grp = &group_map.get_rc_group_peers(&clt, &nid(0));
        assert!(equal_node_set(rc_grp, &node_ids![15, 10]));

        //-------------------------------------------------------------------[6]
        clt.enter_round(Round(7));

        // RaptorCast group from v0 should be down now, as it only covered rounds [5, 7)
        // Here we should see a group gap
        group_map.update(&clt);
        let rc_grp = &group_map.get_rc_group_peers(&clt, &nid(0));
        assert!(group_map.is_empty(&clt)); // nid_18, nid_10

        //-------------------------------------------------------------------[8]
        clt.enter_round(Round(8));

        // We should now see the second group from v0 (nid_0): nid_10, nid_18
        let rc_grp = &group_map.get_rc_group_peers(&clt, &nid(0));
        assert!(equal_node_set(rc_grp, &node_ids![18, 10]));

        // Pending confirms are lazily cleaned up after the group starts.
        assert_eq!(clt.num_pending_confirms(), 0);
    }

    #[test]
    fn mid_round_client_start() {
        enable_tracer();
        let (clt_tx, clt_rx): RcToRcChannelGrp<ST> = unbounded_channel();
        let mut clt = Client::<ST>::new(
            nid(10),
            clt_tx,
            RaptorCastConfigSecondaryClient {
                bandwidth_cost_per_group_member: 1,
                bandwidth_capacity: 5,
                invite_future_dist_min: Round(1),
                invite_future_dist_max: Round(100),
                invite_accept_heartbeat: Duration::from_secs(10),
            },
        );
        let mut group_map = MockGroupMap::new(nid(10), clt_rx);

        let make_prep_data = |start_round: u64| PrepareGroup {
            validator_id: nid(0),
            max_group_size: 2,
            start_round: Round(start_round),
            end_round: Round(start_round + 2),
        };

        let make_invite_msg =
            |start_round: u64| FullNodesGroupMessage::PrepareGroup(make_prep_data(start_round));

        let make_confirm_msg = |start_round: u64| {
            FullNodesGroupMessage::ConfirmGroup(ConfirmGroup {
                prepare: make_prep_data(start_round),
                peers: node_ids_vec![10, 10 + start_round],
                name_records: Default::default(),
            })
        };

        //------------------------------------------------------------------[31]
        clt.enter_round(Round(31));

        // If asked about some unknown group, return an empty set
        assert!(group_map.is_empty(&clt));

        // Receive invite for round [35, 37). It should be accepted.
        let (group_msg, validator_id) = clt
            .on_receive_group_message(make_invite_msg(35))
            .expect("Client should have returned accept responses to be sent");
        assert_eq!(validator_id, nid(0));
        let FullNodesGroupMessage::PrepareGroupResponse(reply_msg) = group_msg else {
            panic!("Expected PrepareGroupResponse, got: {:?}", group_msg);
        };
        assert!(reply_msg.accept);
        assert_eq!(reply_msg.node_id, nid(10));
        assert_eq!(reply_msg.req, make_prep_data(35));

        //------------------------------------------------------------------[32]
        clt.enter_round(Round(32));

        // We accepted invite for round 5 but it's still only round 32.
        assert!(group_map.is_empty(&clt));

        //------------------------------------------------------------------[33]
        clt.enter_round(Round(33));
        assert!(group_map.is_empty(&clt));

        // Receive invite for round [38, 40). It should be accepted.
        // Note we have a group-less gap [37, 38)
        let (group_msg, validator_id) = clt
            .on_receive_group_message(make_invite_msg(38))
            .expect("Client should have returned accept responses to be sent");
        assert_eq!(validator_id, nid(0));
        let FullNodesGroupMessage::PrepareGroupResponse(reply_msg) = group_msg else {
            panic!("Expected PrepareGroupResponse, got: {:?}", group_msg);
        };
        assert!(reply_msg.accept);
        assert_eq!(reply_msg.node_id, nid(10));
        assert_eq!(reply_msg.req, make_prep_data(38));

        //------------------------------------------------------------------[34]
        clt.enter_round(Round(34));
        assert!(group_map.is_empty(&clt));

        // This is the last opportunity to receive confirm for group 31.
        // Lets accept both here, out of order.
        // Note that make_confirm_msg() return node ids = start_round + 10,
        // so the first node in the second group is 45
        assert_eq!(clt.num_pending_confirms(), 2);
        let res = clt.on_receive_group_message(make_confirm_msg(38));
        if res.is_some() {
            panic!("Expected None from Client, got: {:?}", res);
        }
        let res = clt.on_receive_group_message(make_confirm_msg(35));
        if res.is_some() {
            panic!("Expected None from Client, got: {:?}", res);
        }

        //------------------------------------------------------------------[35]
        clt.enter_round(Round(35));

        // Now we should have a proper raptorcast group keyed on v0 (nid(0))
        let rc_grp = &group_map.get_rc_group_peers(&clt, &nid(0));
        // We should have 2 peers in the group from v0 (nid_0): nid_10, nid_45
        assert!(equal_node_set(rc_grp, &node_ids![45, 10]));

        //------------------------------------------------------------------[36]
        clt.enter_round(Round(36));

        // RaptorCast group from v0 should still be up
        let rc_grp = &group_map.get_rc_group_peers(&clt, &nid(0));
        assert!(equal_node_set(rc_grp, &node_ids![45, 10]));

        //------------------------------------------------------------------[37]
        clt.enter_round(Round(37));

        // RaptorCast group from v0 should be down now, as it only covered rounds [35, 37)
        // Here we should see a group gap
        assert!(group_map.is_empty(&clt));

        //------------------------------------------------------------------[38]
        clt.enter_round(Round(38));

        // We should now see the second group from v0 (nid_0): nid_10, nid_18
        let rc_grp = &group_map.get_rc_group_peers(&clt, &nid(0));
        assert!(equal_node_set(rc_grp, &node_ids![48, 10]));

        // Pending confirms are lazily cleaned up after the group starts.
        assert_eq!(clt.num_pending_confirms(), 0);
    }

    #[test]
    fn standalone_client_multi_group() {
        enable_tracer();
        // Group schedule
        //----------------------------+
        // Round    | Validator.Group |
        //----------------------------+
        // 8        | v0.0
        // 9        | v0.0  v1.0
        // 10       |       v1.0  v2.0
        // 11       | v0.1        v2.0
        // 12       | v0.1
        // 13       |
        // 14       | v0.2  v1.1  v2.1
        // 15       | v0.2  v1.1  v2.1
        // 16       | v0.2  v1.1  v2.1

        let me = 10;
        let (clt_tx, clt_rx): RcToRcChannelGrp<ST> = unbounded_channel();
        let mut clt = Client::<ST>::new(
            nid(me),
            clt_tx,
            RaptorCastConfigSecondaryClient {
                bandwidth_cost_per_group_member: 1,
                bandwidth_capacity: 6,
                invite_future_dist_min: Round(1),
                invite_future_dist_max: Round(100),
                invite_accept_heartbeat: Duration::from_secs(10),
            },
        );
        let mut group_map = MockGroupMap::new(nid(me), clt_rx);

        // Represents an invite message received from some validator
        let invite_data = |start_round: u64, validator_id: u64| PrepareGroup {
            validator_id: nid(validator_id),
            max_group_size: 2,
            start_round: Round(start_round),
            end_round: Round(start_round + 2),
        };

        let invite_msg = |start_round: u64, validator_id: u64| {
            FullNodesGroupMessage::PrepareGroup(invite_data(start_round, validator_id))
        };

        let confirm_msg = |start_round: u64, validator_id: u64| {
            FullNodesGroupMessage::ConfirmGroup(ConfirmGroup {
                prepare: invite_data(start_round, validator_id),
                peers: node_ids_vec![me, me + start_round],
                name_records: Default::default(),
            })
        };

        //-------------------------------------------------------------------[1]
        clt.enter_round(Round(1));

        //----------------------------+
        // Round    | Validator.Group |
        //----------------------------+
        // 8        | v0.0
        // 9        | v0.0  v1.0
        // 10       |       v1.0

        // Invite v0.0
        let (group_msg, validator_id) = clt
            .on_receive_group_message(invite_msg(8, 0))
            .expect("Client should have returned accept responses to be sent");
        assert_eq!(validator_id, nid(0));
        let FullNodesGroupMessage::PrepareGroupResponse(reply_msg) = group_msg else {
            panic!("Expected PrepareGroupResponse, got: {:?}", group_msg);
        };
        assert!(reply_msg.accept);
        assert_eq!(reply_msg.req, invite_data(8, 0));
        assert!(clt.on_receive_group_message(confirm_msg(8, 0)).is_none());

        // Invite v1.0
        let (group_msg, validator_id) = clt
            .on_receive_group_message(invite_msg(9, 1))
            .expect("Client should have returned accept responses to be sent");
        assert_eq!(validator_id, nid(1));
        let FullNodesGroupMessage::PrepareGroupResponse(reply_msg) = group_msg else {
            panic!("Expected PrepareGroupResponse, got: {:?}", group_msg);
        };
        assert!(reply_msg.accept);
        assert_eq!(reply_msg.req, invite_data(9, 1));
        assert!(clt.on_receive_group_message(confirm_msg(9, 1)).is_none());

        //-------------------------------------------------------------------[2]
        clt.enter_round(Round(2));

        //----------------------------+
        // Round    | Validator.Group |
        //----------------------------+
        // 10       |             v2.0
        // 11       | v0.1        v2.0
        // 12       | v0.1

        // Invite v2.0
        let (group_msg, validator_id) = clt
            .on_receive_group_message(invite_msg(me, 2))
            .expect("Client should have returned accept responses to be sent");
        assert_eq!(validator_id, nid(2));
        let FullNodesGroupMessage::PrepareGroupResponse(reply_msg) = group_msg else {
            panic!("Expected PrepareGroupResponse, got: {:?}", group_msg);
        };
        assert!(reply_msg.accept);
        assert_eq!(reply_msg.req, invite_data(me, 2));
        assert!(clt.on_receive_group_message(confirm_msg(me, 2)).is_none());

        // Invite v0.1
        let (group_msg, validator_id) = clt
            .on_receive_group_message(invite_msg(11, 0))
            .expect("Client should have returned accept responses to be sent");
        assert_eq!(validator_id, nid(0));
        let FullNodesGroupMessage::PrepareGroupResponse(reply_msg) = group_msg else {
            panic!("Expected PrepareGroupResponse, got: {:?}", group_msg);
        };
        assert!(reply_msg.accept);
        assert_eq!(reply_msg.req, invite_data(11, 0));
        assert!(clt.on_receive_group_message(confirm_msg(11, 0)).is_none());

        //-------------------------------------------------------------------[3]
        clt.enter_round(Round(3));

        //----------------------------+
        // Round    | Validator.Group |
        //----------------------------+
        // 14       | v0.2  v1.1  v2.1
        // 15       | v0.2  v1.1  v2.1
        // 16       | v0.2  v1.1  v2.1

        // Invite v0.2
        let (group_msg, validator_id) = clt
            .on_receive_group_message(invite_msg(14, 0))
            .expect("Client should have returned accept responses to be sent");
        assert_eq!(validator_id, nid(0));
        let FullNodesGroupMessage::PrepareGroupResponse(reply_msg) = group_msg else {
            panic!("Expected PrepareGroupResponse, got: {:?}", group_msg);
        };
        assert!(reply_msg.accept);
        assert_eq!(reply_msg.req, invite_data(14, 0));
        assert!(clt.on_receive_group_message(confirm_msg(14, 0)).is_none());

        // Invite v1.1
        let (group_msg, validator_id) = clt
            .on_receive_group_message(invite_msg(14, 1))
            .expect("Client should have returned accept responses to be sent");
        assert_eq!(validator_id, nid(1));
        let FullNodesGroupMessage::PrepareGroupResponse(reply_msg) = group_msg else {
            panic!("Expected PrepareGroupResponse, got: {:?}", group_msg);
        };
        assert!(reply_msg.accept);
        assert_eq!(reply_msg.req, invite_data(14, 1));
        assert!(clt.on_receive_group_message(confirm_msg(14, 1)).is_none());

        // Invite v2.1
        let (group_msg, validator_id) = clt
            .on_receive_group_message(invite_msg(14, 2))
            .expect("Client should have returned accept responses to be sent");
        assert_eq!(validator_id, nid(2));
        let FullNodesGroupMessage::PrepareGroupResponse(reply_msg) = group_msg else {
            panic!("Expected PrepareGroupResponse, got: {:?}", group_msg);
        };
        assert_eq!(reply_msg.req, invite_data(14, 2));
        assert!(clt.on_receive_group_message(confirm_msg(14, 2)).is_none());

        //-------------------------------------------------------------------[4]
        clt.enter_round(Round(4));
        // We shouldn't have a raptorcast group yet, first one starts at round 8
        assert!(group_map.is_empty(&clt));

        //-----------------------------------------------------------------[5-7]
        clt.enter_round(Round(5));
        clt.enter_round(Round(6));
        clt.enter_round(Round(7));
        // Should still not have any raptorcast group
        assert!(group_map.is_empty(&clt));

        //-------------------------------------------------------------------[8]
        clt.enter_round(Round(8));

        // Raptorcast groups keyed on v1 and v2 should still be empty
        let rc = &group_map.get_rc_group_peers(&clt, &nid(1));
        assert_eq!(rc.len(), 0);

        let rc = &group_map.get_rc_group_peers(&clt, &nid(2));
        assert_eq!(rc.len(), 0);

        // Now we should have raptorcast group v0.0 only: nid_10, nid_15
        let rc = &group_map.get_rc_group_peers(&clt, &nid(0));
        assert!(equal_node_set(rc, &node_ids![18, me]));

        //-------------------------------------------------------------------[9]
        clt.enter_round(Round(9));

        // v2 groups should still be invisible
        let rc = &group_map.get_rc_group_peers(&clt, &nid(2));
        assert_eq!(rc.len(), 0);

        // We should still have raptorcast group v0.0
        let rc = &group_map.get_rc_group_peers(&clt, &nid(0));
        assert!(equal_node_set(rc, &node_ids![18, me]));

        // We should now also have raptorcast group v1.0
        let rc = &group_map.get_rc_group_peers(&clt, &nid(1));
        assert!(equal_node_set(rc, &node_ids![19, me]));

        //------------------------------------------------------------------[10]
        clt.enter_round(Round(10));

        //----------------------------+
        // Round    | Validator.Group |
        //----------------------------+
        // 10       |       v1.0  v2.0
        let rc = &group_map.get_rc_group_peers(&clt, &nid(0));
        assert_eq!(rc.len(), 0);

        let rc = &group_map.get_rc_group_peers(&clt, &nid(1));
        assert!(equal_node_set(rc, &node_ids![19, me]));

        let rc = &group_map.get_rc_group_peers(&clt, &nid(2));
        assert!(equal_node_set(rc, &node_ids![20, me]));

        //------------------------------------------------------------------[11]
        clt.enter_round(Round(11));

        //----------------------------+
        // Round    | Validator.Group |
        //----------------------------+
        // 11       | v0.1        v2.0

        let rc = &group_map.get_rc_group_peers(&clt, &nid(0));
        assert!(equal_node_set(rc, &node_ids![21, me]));

        let rc = &group_map.get_rc_group_peers(&clt, &nid(1));
        assert_eq!(rc.len(), 0);

        let rc = &group_map.get_rc_group_peers(&clt, &nid(2));
        assert!(equal_node_set(rc, &node_ids![20, me]));

        //------------------------------------------------------------------[12]
        clt.enter_round(Round(12));

        //----------------------------+
        // Round    | Validator.Group |
        //----------------------------+
        // 12       | v0.1

        let rc = &group_map.get_rc_group_peers(&clt, &nid(0));
        assert!(equal_node_set(rc, &node_ids![21, me]));

        let rc = &group_map.get_rc_group_peers(&clt, &nid(1));
        assert_eq!(rc.len(), 0);

        let rc = &group_map.get_rc_group_peers(&clt, &nid(2));
        assert_eq!(rc.len(), 0);

        //------------------------------------------------------------------[13]
        clt.enter_round(Round(13));

        //----------------------------+
        // Round    | Validator.Group |
        //----------------------------+
        // 13       |

        let rc = &group_map.get_rc_group_peers(&clt, &nid(0));
        assert_eq!(rc.len(), 0);

        let rc = &group_map.get_rc_group_peers(&clt, &nid(1));
        assert_eq!(rc.len(), 0);

        let rc = &group_map.get_rc_group_peers(&clt, &nid(2));
        assert_eq!(rc.len(), 0);

        //---------------------------------------------------------------[14-15]

        for round in 14..=15 {
            //----------------------------+
            // Round    | Validator.Group |
            //----------------------------+
            // 14       | v0.2  v1.1  v2.1
            // 15       | v0.2  v1.1  v2.1
            clt.enter_round(Round(round));

            let rc = &group_map.get_rc_group_peers(&clt, &nid(0));
            assert!(equal_node_set(rc, &node_ids![24, me]));

            let rc = &group_map.get_rc_group_peers(&clt, &nid(1));
            assert!(equal_node_set(rc, &node_ids![24, me]));

            let rc = &group_map.get_rc_group_peers(&clt, &nid(2));
            assert!(equal_node_set(rc, &node_ids![24, me]));
        }

        //------------------------------------------------------------------[16]
        clt.enter_round(Round(16));

        //----------------------------+
        // Round    | Validator.Group |
        //----------------------------+
        // 16       |

        let rc = &group_map.get_rc_group_peers(&clt, &nid(0));
        assert_eq!(rc.len(), 0);

        let rc = &group_map.get_rc_group_peers(&clt, &nid(1));
        assert_eq!(rc.len(), 0);

        let rc = &group_map.get_rc_group_peers(&clt, &nid(2));
        assert_eq!(rc.len(), 0);

        // Pending confirms are lazily cleaned up after the group starts.
        assert_eq!(clt.num_pending_confirms(), 0);
    }

    // cargo test -p monad-raptorcast raptorcast_secondary::tests::gap_into_middle_of_scheduled_group -- --nocapture
    // The validator was seen crashing after seeing a round gap which causes it
    // to enter the middle of a scheduled group. e.g.
    // Scheduled groups:  [3, 6)  [6, 9)  [9, 11)
    // Round gap: 5 -> 10
    #[test]
    fn gap_into_middle_of_scheduled_group() {
        enable_tracer();
        let sched_cfg = GroupSchedulingConfig {
            max_group_size: 1,
            round_span: Round(3),
            invite_lookahead: Round(100),
            max_invite_wait: Round(1),
            deadline_round_dist: Round(1),
            init_empty_round_span: Round(2), // >= invite_wait + deadline
        };

        let mut v0_fsm: Publisher<ST> = Publisher::new(
            nid(0),
            RaptorCastConfigSecondaryPublisher {
                full_nodes_prioritized: vec![nid(10)],
                group_scheduling: sched_cfg,
            },
            ChaCha8Rng::seed_from_u64(42),
        );

        // PREPARE [3, 6)
        let (group_msg, _invitees) = v0_fsm
            .enter_round_and_step_until(Round(1))
            .expect("FSM should have returned invites to be sent");

        if let FullNodesGroupMessage::PrepareGroup(invite_msg) = group_msg {
            assert_eq!(invite_msg.start_round, Round(3));
            assert_eq!(invite_msg.end_round, Round(6));
        } else {
            panic!(
                "Expected FullNodesGroupMessage::PrepareGroup, got: {:?}\n\
                publisher v0: {}",
                group_msg,
                dump_pub_sched(&v0_fsm)
            );
        }

        // ACCEPT [3, 6)
        let accept_msg = make_invite_response(nid(0), nid(10), true, Round(3), &sched_cfg);
        v0_fsm.on_candidate_response(accept_msg);

        // CONFIRM [3, 6)
        let (group_msg, _invitees) = v0_fsm
            .enter_round_and_step_until(Round(2))
            .expect("FSM should have returned invites to be sent");

        if let FullNodesGroupMessage::ConfirmGroup(confirm_msg) = group_msg {
            assert_eq!(confirm_msg.prepare.start_round, Round(3));
            assert_eq!(confirm_msg.prepare.end_round, Round(6));
        } else {
            panic!(
                "Expected FullNodesGroupMessage::PrepareGroup, got: {:?}\n\
                publisher v0: {}",
                group_msg,
                dump_pub_sched(&v0_fsm)
            );
        }

        // PREPARE [6, 9)
        let (group_msg, _invitees) = v0_fsm
            .enter_round_and_step_until(Round(3))
            .expect("FSM should have returned invites to be sent");

        if let FullNodesGroupMessage::PrepareGroup(invite_msg) = group_msg {
            assert_eq!(invite_msg.start_round, Round(6));
            assert_eq!(invite_msg.end_round, Round(9));
        } else {
            panic!(
                "Expected FullNodesGroupMessage::PrepareGroup, got: {:?}\n\
                publisher v0: {}",
                group_msg,
                dump_pub_sched(&v0_fsm)
            );
        }

        // ACCEPT [6, 9)
        let accept_msg = make_invite_response(nid(0), nid(10), true, Round(6), &sched_cfg);
        v0_fsm.on_candidate_response(accept_msg);

        // CONFIRM [6, 9)
        let (group_msg, _invitees) = v0_fsm
            .enter_round_and_step_until(Round(4))
            .expect("FSM should have returned invites to be sent");

        if let FullNodesGroupMessage::ConfirmGroup(confirm_msg) = group_msg {
            assert_eq!(confirm_msg.prepare.start_round, Round(6));
            assert_eq!(confirm_msg.prepare.end_round, Round(9));
        } else {
            panic!(
                "Expected FullNodesGroupMessage::PrepareGroup, got: {:?}\n\
                publisher v0: {}",
                group_msg,
                dump_pub_sched(&v0_fsm)
            );
        }

        // PREPARE [9, 12)
        let (group_msg, _invitees) = v0_fsm
            .enter_round_and_step_until(Round(4))
            .expect("FSM should have returned invites to be sent");

        if let FullNodesGroupMessage::PrepareGroup(invite_msg) = group_msg {
            assert_eq!(invite_msg.start_round, Round(9));
            assert_eq!(invite_msg.end_round, Round(12));
        } else {
            panic!(
                "Expected FullNodesGroupMessage::PrepareGroup, got: {:?}\n\
                publisher v0: {}",
                group_msg,
                dump_pub_sched(&v0_fsm)
            );
        }

        // ACCEPT [9, 12)
        let accept_msg = make_invite_response(nid(0), nid(10), true, Round(9), &sched_cfg);
        v0_fsm.on_candidate_response(accept_msg);

        // CONFIRM [9, 12)
        let (group_msg, _invitees) = v0_fsm
            .enter_round_and_step_until(Round(5))
            .expect("FSM should have returned invites to be sent");

        if let FullNodesGroupMessage::ConfirmGroup(confirm_msg) = group_msg {
            assert_eq!(confirm_msg.prepare.start_round, Round(9));
            assert_eq!(confirm_msg.prepare.end_round, Round(12));
        } else {
            panic!(
                "Expected FullNodesGroupMessage::PrepareGroup, got: {:?}\n\
                publisher v0: {}",
                group_msg,
                dump_pub_sched(&v0_fsm)
            );
        }

        //============================================================================
        // Now gap 5 -> 11, crossing into the middle of future group [3, 6) -> [9, 11)
        // Before the fix this would trigger a panic.
        //============================================================================
        let (group_msg, _invitees) = v0_fsm
            .enter_round_and_step_until(Round(10))
            .expect("FSM should have returned invites to be sent");

        // Make sure the group still is there for use
        assert!(equal_node_vec(
            &get_curr_rc_group(&v0_fsm),
            &node_ids_vec![10]
        ));

        if let FullNodesGroupMessage::PrepareGroup(invite_msg) = group_msg {
            assert_eq!(invite_msg.start_round, Round(12));
            assert_eq!(invite_msg.end_round, Round(15));
        } else {
            panic!(
                "Expected FullNodesGroupMessage::PrepareGroup, got: {:?}\n\
                publisher v0: {}",
                group_msg,
                dump_pub_sched(&v0_fsm)
            );
        }

        // Check that group scheduling continues as usual
        let (group_msg, _invitees) = v0_fsm
            .enter_round_and_step_until(Round(11))
            .expect("FSM should have returned invites to be sent");

        if let FullNodesGroupMessage::ConfirmGroup(confirm_msg) = group_msg {
            assert_eq!(confirm_msg.prepare.start_round, Round(12));
            assert_eq!(confirm_msg.prepare.end_round, Round(15));
        } else {
            panic!(
                "Expected FullNodesGroupMessage::PrepareGroup, got: {:?}\n\
                publisher v0: {}",
                group_msg,
                dump_pub_sched(&v0_fsm)
            );
        }

        // Check that group scheduling continues as usual
        let (group_msg, _invitees) = v0_fsm
            .enter_round_and_step_until(Round(12))
            .expect("FSM should have returned invites to be sent");

        if let FullNodesGroupMessage::PrepareGroup(invite_msg) = group_msg {
            assert_eq!(invite_msg.start_round, Round(15));
            assert_eq!(invite_msg.end_round, Round(18));
        } else {
            panic!(
                "Expected FullNodesGroupMessage::PrepareGroup, got: {:?}\n\
                publisher v0: {}",
                group_msg,
                dump_pub_sched(&v0_fsm)
            );
        }
    }
}<|MERGE_RESOLUTION|>--- conflicted
+++ resolved
@@ -200,12 +200,6 @@
             return;
         };
 
-<<<<<<< HEAD
-        let start_round = *next_group.key();
-        assert!(start_round >= round);
-        assert!(start_round == next_group.get().start_round);
-        if start_round > round {
-=======
         // After a round gap, its possible that arg `next_group` lands in the
         // middle of `next_group`. In this case, the dynamic full-nodes will
         // also experience round gaps unless they are being broadcast the
@@ -221,7 +215,6 @@
         }
 
         if group_start_round > new_round {
->>>>>>> 144517af
             // The next group is not yet scheduled to start. This can happen
             // when there are gaps in the round sequence.
             tracing::debug!(
