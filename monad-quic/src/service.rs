use std::{
    collections::HashMap,
    net::SocketAddr,
    ops::DerefMut,
    task::{Poll, Waker},
};

use bytes::Bytes;
use futures::{Stream, StreamExt};
use monad_executor::Executor;
use monad_executor_glue::{Message, RouterCommand};
use monad_gossip::Gossip;
use monad_types::{Deserializable, NodeId, Serializable};
use tokio::sync::mpsc::error::TrySendError;

use crate::{endpoint::SyncEndpoint, quinn_config::QuinnConfig};

/// Service is an implementation of a RouterCommand updater that's backed by Quic
/// It can be parameterized by a Gossip algorithm
pub struct Service<QC, G, M, OM>
where
    G: Gossip,
    M: Message<NodeIdPubKey = G::NodeIdPubKey>,
    QC: QuinnConfig<NodeIdPubKey = G::NodeIdPubKey>,
{
<<<<<<< HEAD
    // FIXME delete this, change semantics of gossip time to be time since epoch instead of
    // arbitrary time! This allows Duration to be globally consistent
    /// An arbitrary starting time - used for computing internally consistent relative times,
    /// which are in std::time::Duration, for the Gossip trait
    zero_instant: Instant,
    /// The NodeId of self
=======
>>>>>>> 4de67fd1
    me: NodeId<G::NodeIdPubKey>,

    poll_budget: u64,
    waker: Option<Waker>,

    endpoint: SyncEndpoint<QC, G, M, OM>,
    rx: tokio::sync::mpsc::Receiver<M::Event>,
}

<<<<<<< HEAD
/// Inbound event buffer size for ALL connections
const CONNECTION_EVENTS_BUFFER_SIZE: usize = 1_000;
/// Outbound message buffer size for EACH connection
const CONNECTION_OUTBOUND_MESSAGE_BUFFER_SIZE: usize = 1_000;

=======
>>>>>>> 4de67fd1
/// Configuration for Service
pub struct ServiceConfig<QC: QuinnConfig> {
    /// The NodeId of self
    pub me: NodeId<QC::NodeIdPubKey>,

    /// The UDP address to bind the quic endpoint to
    pub server_address: SocketAddr,
    /// Quinn configuration
    pub quinn_config: QC,

    /// Lookup table for addresses of peers
    ///
    /// Currently, the entire validator set must be present here, because peer discovery is not
    /// supported
    pub known_addresses: HashMap<NodeId<QC::NodeIdPubKey>, SocketAddr>,
}

impl<QC, G, M, OM> Service<QC, G, M, OM>
where
    G: Gossip + Send + 'static,
    M: Message<NodeIdPubKey = G::NodeIdPubKey> + Deserializable<Bytes> + Send + Sync + 'static,
    QC: QuinnConfig<NodeIdPubKey = G::NodeIdPubKey> + Send + 'static,
    <M as Deserializable<Bytes>>::ReadError: 'static,
    OM: Serializable<Bytes> + Send + Sync + 'static,
{
    pub fn new(config: ServiceConfig<QC>, gossip: G) -> Self {
        let me = config.me;
        let endpoint = SyncEndpoint::new(config, gossip);

        // TODO size this appropriately?
        const EVENT_BUFFER_SIZE: usize = 1_000;
        let (tx, rx) = tokio::sync::mpsc::channel(EVENT_BUFFER_SIZE);
        tokio::task::spawn({
            let mut endpoint = endpoint.clone();

            async move {
                while let Some(event) = endpoint.next().await {
                    let result = tx.try_send(event);
                    match result {
                        Ok(()) => {}
                        Err(TrySendError::Full(_)) => todo!(
                            "consensus event loop not consuming fast enough, buf_size={}",
                            EVENT_BUFFER_SIZE
                        ),
                        Err(TrySendError::Closed(_)) => break,
                    }
                }
            }
        });
        Self {
            me,
            poll_budget: 0,
            waker: None,

            endpoint,
            rx,
        }
    }
    pub fn me(&self) -> NodeId<QC::NodeIdPubKey> {
        self.me
    }
}

impl<QC, G, M, OM> Executor for Service<QC, G, M, OM>
where
    G: Gossip,
    M: Message<NodeIdPubKey = G::NodeIdPubKey> + Deserializable<Bytes> + Send + Sync + 'static,
    QC: QuinnConfig<NodeIdPubKey = G::NodeIdPubKey>,
    <M as Deserializable<Bytes>>::ReadError: 'static,
    OM: Serializable<Bytes> + Send + Sync + 'static,

    OM: Into<M> + Clone,
{
    type Command = RouterCommand<G::NodeIdPubKey, OM>;

    fn replay(&mut self, mut commands: Vec<Self::Command>) {
        commands.retain(|cmd| match cmd {
            // we match on all commands to be explicit
            RouterCommand::Publish { .. } => false,
        });
        self.exec(commands)
    }

    fn exec(&mut self, commands: Vec<Self::Command>) {
        self.endpoint.exec(commands);
    }
}

impl<QC, G, M, OM> Stream for Service<QC, G, M, OM>
where
    G: Gossip,
    M: Message<NodeIdPubKey = G::NodeIdPubKey> + Deserializable<Bytes> + Send + Sync + 'static,
    QC: QuinnConfig<NodeIdPubKey = G::NodeIdPubKey>,
    <M as Deserializable<Bytes>>::ReadError: 'static,
    OM: Serializable<Bytes> + Send + Sync + 'static,

    OM: Into<M> + Clone,

    Self: Unpin,
{
    type Item = M::Event;

    fn poll_next(
        mut self: std::pin::Pin<&mut Self>,
        cx: &mut std::task::Context<'_>,
    ) -> Poll<Option<Self::Item>> {
        let mut _router_poll_span = tracing::info_span!("router_poll_span").entered();

        let this = self.deref_mut();
        if this.waker.is_none() {
            this.waker = Some(cx.waker().clone());
        }

        this.poll_budget += 1;
        if this.poll_budget >= 16 {
            this.poll_budget = 0;
            if let Some(waker) = self.waker.take() {
                waker.wake();
            }
<<<<<<< HEAD

            let mut buf = Vec::new();
            if let Poll::Ready(num_read) = this.connection_events.poll_recv_many(cx, &mut buf, 100)
            {
                assert_ne!(
                    num_read, 0,
                    "connection_event stream should never be exhausted"
                );
                for connection_event in buf {
                    match connection_event {
                        ConnectionEvent::ConnectionFailure(maybe_expected_peer, failure) => {
                            tracing::warn!("connection failure, failure={:?}", failure);
                            if let Some(expected_peer) = maybe_expected_peer {
                                let removed = this.node_connections.remove(&expected_peer);
                                assert_eq!(removed, Some(None));
                            }
                        }
                        ConnectionEvent::Connected(connection_id, node_id, writer) => {
                            assert_eq!(connection_id, writer.connection_id());
                            this.connected(time, node_id, writer);
                        }
                        ConnectionEvent::InboundMessage(from, gossip_messages) => {
                            if let Some(connection) = this.canonical_connections.get(&from) {
                                for gossip_message in gossip_messages {
                                    this.gossip.handle_unframed_gossip_message(
                                        time,
                                        connection.node_id,
                                        gossip_message,
                                    );
                                }
                            }
                        }
                        ConnectionEvent::Disconnected(connection_id, failure) => {
                            tracing::warn!(
                                "connection disconnected, id={:?}, failure={:?}",
                                connection_id,
                                failure
                            );
                            this.disconnected(time, &connection_id);
                        }
                    }
                }
                continue;
            }

            if let Some(timeout) = this.gossip.peek_tick() {
                let deadline = this.zero_instant + timeout;
                if deadline > this.gossip_timeout.deadline().into_std() {
                    tokio::time::Sleep::reset(this.gossip_timeout.as_mut(), deadline.into());
                }
                if this.gossip_timeout.poll_unpin(cx).is_ready() || timeout <= time {
                    if let Some(gossip_event) = this.gossip.poll(time) {
                        if let Some(event) = this.handle_gossip_event(time, gossip_event) {
                            return Poll::Ready(Some(event));
                        }
                    }
                    // loop if don't return value, because need to re-poll timeout
                    continue;
                }
            }

=======
>>>>>>> 4de67fd1
            return Poll::Pending;
        }

<<<<<<< HEAD
    /// Wires events from a new pending connection to self.connection_events
    fn connecting(&mut self, mut connection: Connection<G::NodeIdPubKey>) {
        let connection_events_sender = self.connection_events_sender.clone();
        tokio::spawn(async move {
            while let Some(event) = connection.next().await {
                match connection_events_sender.try_send(event) {
                    Ok(()) => {}
                    Err(TrySendError::Full(_)) => todo!("Inbound_events channel full! Consider raising CONNECTION_EVENTS_BUFFER_SIZE={}?", CONNECTION_EVENTS_BUFFER_SIZE),
                    Err(TrySendError::Closed(_)) => break,
                }
            }
        });
    }

    /// Populates self.outbound_messages for a new established connection
    fn connected(
        &mut self,
        time: Duration,
        node_id: NodeId<G::NodeIdPubKey>,
        mut connection_writer: ConnectionWriter,
    ) {
        let connection_id = connection_writer.connection_id();
        let (connection_sender, mut connection_reader) =
            tokio::sync::mpsc::channel(CONNECTION_OUTBOUND_MESSAGE_BUFFER_SIZE);

        if let Some(old_connection_id) = self.node_connections.get(&node_id).copied().flatten() {
            if self.me < node_id {
                // disconnect new connection
                self.disconnected(time, &connection_id);
                return;
            } else {
                // disconnect old connection
                self.disconnected(time, &old_connection_id)
            }
        }

        self.gossip.connected(time, node_id);
        self.canonical_connections.insert(
            connection_id,
            CanonicalConnection {
                node_id,
                writer: connection_sender,
            },
        );
        self.node_connections.insert(node_id, Some(connection_id));
        tokio::spawn(async move {
            let mut buf = Vec::new();
            'outer: while connection_reader.recv_many(&mut buf, 100).await > 0 {
                let mut num_written = 0;
                while num_written < buf.len() {
                    match connection_writer
                        .write_chunks(&mut buf[num_written..])
                        .await
                    {
                        Ok(written) => {
                            num_written += written;
                            assert!(num_written <= buf.len());
                        }
                        Err(failure) => {
                            tracing::warn!("connection write failure, failure={:?}", failure);
                            break 'outer;
                        }
                    }
                }
                buf.clear();
            }
            // connection_writer gets dropped here, so quinn::Connection::close() will be called
        });
    }

    /// Cleans up self.outbound_messages for a connection that's shutting down
    /// Will cause quinn::Connection::close() to be called if it still exists
    fn disconnected(&mut self, time: Duration, connection_id: &ConnectionId) {
        if let Some(connection) = self.canonical_connections.remove(connection_id) {
            self.gossip.disconnected(time, connection.node_id);
            self.node_connections.remove(&connection.node_id);
        }
    }

    fn handle_gossip_event(
        &mut self,
        time: Duration,
        gossip_event: ConnectionManagerEvent<G::NodeIdPubKey>,
    ) -> Option<M::Event> {
        match gossip_event {
            ConnectionManagerEvent::RequestConnect(to) => {
                if let Entry::Vacant(e) = self.node_connections.entry(to) {
                    let known_address = match self.known_addresses.get(&to) {
                        Some(address) => *address,
                        None => todo!("Peer discovery unsupported, address unknown for: {:?}", to),
                    };
                    let client_config = {
                        let mut c = ClientConfig::new(self.quinn_config.client());
                        c.transport_config(self.quinn_config.transport());
                        c
                    };
                    let connection = match self.endpoint.connect_with(
                        client_config,
                        known_address,
                        "MONAD", // server_name doesn't matter because we're verifying the peer_id that signed the certificate
                    ) {
                        Ok(connecting) => Connection::outbound::<QC>(connecting, to),
                        Err(err) => {
                            todo!("Unexpected connection error: {:?}", err)
                        }
                    };
                    e.insert(None);
                    self.connecting(connection);
                } else {
                    // (connection|connection_attempt) already exists
                }
                None
            }
            ConnectionManagerEvent::GossipEvent(GossipEvent::Send(to, gossip_message)) => {
                let connection_id = self
                    .node_connections
                    .get(&to)
                    .copied()
                    .flatten()
                    .expect("must only emit Send once connected");
                let connection = self.canonical_connections.get(&connection_id).expect(
                    "invariant broken: node_connections connection_id not in canonical_connections",
                );
                for gossip_message in gossip_message.into_inner() {
                    match connection.writer.try_send(gossip_message) {
                        Ok(()) => continue,
                        Err(TrySendError::Full(_)) => {
                            todo!("outbound message channel full! Consider raising CONNNECTION_OUTBOUND_MESSAGE_BUFFER_SIZE={}?", CONNECTION_OUTBOUND_MESSAGE_BUFFER_SIZE);
                        }
                        Err(TrySendError::Closed(_)) => {
                            // this implies that the connection died
                            self.disconnected(time, &connection_id)
                        }
                    }
                    break;
                }
                None
            }
            ConnectionManagerEvent::GossipEvent(GossipEvent::Emit(from, app_message)) => {
                let message = {
                    let mut _deser_span =
                        tracing::info_span!("deserialize_span", message_len = app_message.len())
                            .entered();
                    match M::deserialize(&app_message) {
                        Ok(m) => m,
                        Err(e) => todo!("err deserializing message: {:?}", e),
                    }
                };
                let event = {
                    let mut _message_to_event_span = tracing::info_span!(
                        "message_to_event_span",
                        message_len = app_message.len()
                    )
                    .entered();
                    message.event(from)
                };
                Some(event)
            }
        }
=======
        this.rx.poll_recv(cx)
>>>>>>> 4de67fd1
    }
}<|MERGE_RESOLUTION|>--- conflicted
+++ resolved
@@ -23,15 +23,6 @@
     M: Message<NodeIdPubKey = G::NodeIdPubKey>,
     QC: QuinnConfig<NodeIdPubKey = G::NodeIdPubKey>,
 {
-<<<<<<< HEAD
-    // FIXME delete this, change semantics of gossip time to be time since epoch instead of
-    // arbitrary time! This allows Duration to be globally consistent
-    /// An arbitrary starting time - used for computing internally consistent relative times,
-    /// which are in std::time::Duration, for the Gossip trait
-    zero_instant: Instant,
-    /// The NodeId of self
-=======
->>>>>>> 4de67fd1
     me: NodeId<G::NodeIdPubKey>,
 
     poll_budget: u64,
@@ -41,14 +32,6 @@
     rx: tokio::sync::mpsc::Receiver<M::Event>,
 }
 
-<<<<<<< HEAD
-/// Inbound event buffer size for ALL connections
-const CONNECTION_EVENTS_BUFFER_SIZE: usize = 1_000;
-/// Outbound message buffer size for EACH connection
-const CONNECTION_OUTBOUND_MESSAGE_BUFFER_SIZE: usize = 1_000;
-
-=======
->>>>>>> 4de67fd1
 /// Configuration for Service
 pub struct ServiceConfig<QC: QuinnConfig> {
     /// The NodeId of self
@@ -168,235 +151,9 @@
             if let Some(waker) = self.waker.take() {
                 waker.wake();
             }
-<<<<<<< HEAD
-
-            let mut buf = Vec::new();
-            if let Poll::Ready(num_read) = this.connection_events.poll_recv_many(cx, &mut buf, 100)
-            {
-                assert_ne!(
-                    num_read, 0,
-                    "connection_event stream should never be exhausted"
-                );
-                for connection_event in buf {
-                    match connection_event {
-                        ConnectionEvent::ConnectionFailure(maybe_expected_peer, failure) => {
-                            tracing::warn!("connection failure, failure={:?}", failure);
-                            if let Some(expected_peer) = maybe_expected_peer {
-                                let removed = this.node_connections.remove(&expected_peer);
-                                assert_eq!(removed, Some(None));
-                            }
-                        }
-                        ConnectionEvent::Connected(connection_id, node_id, writer) => {
-                            assert_eq!(connection_id, writer.connection_id());
-                            this.connected(time, node_id, writer);
-                        }
-                        ConnectionEvent::InboundMessage(from, gossip_messages) => {
-                            if let Some(connection) = this.canonical_connections.get(&from) {
-                                for gossip_message in gossip_messages {
-                                    this.gossip.handle_unframed_gossip_message(
-                                        time,
-                                        connection.node_id,
-                                        gossip_message,
-                                    );
-                                }
-                            }
-                        }
-                        ConnectionEvent::Disconnected(connection_id, failure) => {
-                            tracing::warn!(
-                                "connection disconnected, id={:?}, failure={:?}",
-                                connection_id,
-                                failure
-                            );
-                            this.disconnected(time, &connection_id);
-                        }
-                    }
-                }
-                continue;
-            }
-
-            if let Some(timeout) = this.gossip.peek_tick() {
-                let deadline = this.zero_instant + timeout;
-                if deadline > this.gossip_timeout.deadline().into_std() {
-                    tokio::time::Sleep::reset(this.gossip_timeout.as_mut(), deadline.into());
-                }
-                if this.gossip_timeout.poll_unpin(cx).is_ready() || timeout <= time {
-                    if let Some(gossip_event) = this.gossip.poll(time) {
-                        if let Some(event) = this.handle_gossip_event(time, gossip_event) {
-                            return Poll::Ready(Some(event));
-                        }
-                    }
-                    // loop if don't return value, because need to re-poll timeout
-                    continue;
-                }
-            }
-
-=======
->>>>>>> 4de67fd1
             return Poll::Pending;
         }
 
-<<<<<<< HEAD
-    /// Wires events from a new pending connection to self.connection_events
-    fn connecting(&mut self, mut connection: Connection<G::NodeIdPubKey>) {
-        let connection_events_sender = self.connection_events_sender.clone();
-        tokio::spawn(async move {
-            while let Some(event) = connection.next().await {
-                match connection_events_sender.try_send(event) {
-                    Ok(()) => {}
-                    Err(TrySendError::Full(_)) => todo!("Inbound_events channel full! Consider raising CONNECTION_EVENTS_BUFFER_SIZE={}?", CONNECTION_EVENTS_BUFFER_SIZE),
-                    Err(TrySendError::Closed(_)) => break,
-                }
-            }
-        });
-    }
-
-    /// Populates self.outbound_messages for a new established connection
-    fn connected(
-        &mut self,
-        time: Duration,
-        node_id: NodeId<G::NodeIdPubKey>,
-        mut connection_writer: ConnectionWriter,
-    ) {
-        let connection_id = connection_writer.connection_id();
-        let (connection_sender, mut connection_reader) =
-            tokio::sync::mpsc::channel(CONNECTION_OUTBOUND_MESSAGE_BUFFER_SIZE);
-
-        if let Some(old_connection_id) = self.node_connections.get(&node_id).copied().flatten() {
-            if self.me < node_id {
-                // disconnect new connection
-                self.disconnected(time, &connection_id);
-                return;
-            } else {
-                // disconnect old connection
-                self.disconnected(time, &old_connection_id)
-            }
-        }
-
-        self.gossip.connected(time, node_id);
-        self.canonical_connections.insert(
-            connection_id,
-            CanonicalConnection {
-                node_id,
-                writer: connection_sender,
-            },
-        );
-        self.node_connections.insert(node_id, Some(connection_id));
-        tokio::spawn(async move {
-            let mut buf = Vec::new();
-            'outer: while connection_reader.recv_many(&mut buf, 100).await > 0 {
-                let mut num_written = 0;
-                while num_written < buf.len() {
-                    match connection_writer
-                        .write_chunks(&mut buf[num_written..])
-                        .await
-                    {
-                        Ok(written) => {
-                            num_written += written;
-                            assert!(num_written <= buf.len());
-                        }
-                        Err(failure) => {
-                            tracing::warn!("connection write failure, failure={:?}", failure);
-                            break 'outer;
-                        }
-                    }
-                }
-                buf.clear();
-            }
-            // connection_writer gets dropped here, so quinn::Connection::close() will be called
-        });
-    }
-
-    /// Cleans up self.outbound_messages for a connection that's shutting down
-    /// Will cause quinn::Connection::close() to be called if it still exists
-    fn disconnected(&mut self, time: Duration, connection_id: &ConnectionId) {
-        if let Some(connection) = self.canonical_connections.remove(connection_id) {
-            self.gossip.disconnected(time, connection.node_id);
-            self.node_connections.remove(&connection.node_id);
-        }
-    }
-
-    fn handle_gossip_event(
-        &mut self,
-        time: Duration,
-        gossip_event: ConnectionManagerEvent<G::NodeIdPubKey>,
-    ) -> Option<M::Event> {
-        match gossip_event {
-            ConnectionManagerEvent::RequestConnect(to) => {
-                if let Entry::Vacant(e) = self.node_connections.entry(to) {
-                    let known_address = match self.known_addresses.get(&to) {
-                        Some(address) => *address,
-                        None => todo!("Peer discovery unsupported, address unknown for: {:?}", to),
-                    };
-                    let client_config = {
-                        let mut c = ClientConfig::new(self.quinn_config.client());
-                        c.transport_config(self.quinn_config.transport());
-                        c
-                    };
-                    let connection = match self.endpoint.connect_with(
-                        client_config,
-                        known_address,
-                        "MONAD", // server_name doesn't matter because we're verifying the peer_id that signed the certificate
-                    ) {
-                        Ok(connecting) => Connection::outbound::<QC>(connecting, to),
-                        Err(err) => {
-                            todo!("Unexpected connection error: {:?}", err)
-                        }
-                    };
-                    e.insert(None);
-                    self.connecting(connection);
-                } else {
-                    // (connection|connection_attempt) already exists
-                }
-                None
-            }
-            ConnectionManagerEvent::GossipEvent(GossipEvent::Send(to, gossip_message)) => {
-                let connection_id = self
-                    .node_connections
-                    .get(&to)
-                    .copied()
-                    .flatten()
-                    .expect("must only emit Send once connected");
-                let connection = self.canonical_connections.get(&connection_id).expect(
-                    "invariant broken: node_connections connection_id not in canonical_connections",
-                );
-                for gossip_message in gossip_message.into_inner() {
-                    match connection.writer.try_send(gossip_message) {
-                        Ok(()) => continue,
-                        Err(TrySendError::Full(_)) => {
-                            todo!("outbound message channel full! Consider raising CONNNECTION_OUTBOUND_MESSAGE_BUFFER_SIZE={}?", CONNECTION_OUTBOUND_MESSAGE_BUFFER_SIZE);
-                        }
-                        Err(TrySendError::Closed(_)) => {
-                            // this implies that the connection died
-                            self.disconnected(time, &connection_id)
-                        }
-                    }
-                    break;
-                }
-                None
-            }
-            ConnectionManagerEvent::GossipEvent(GossipEvent::Emit(from, app_message)) => {
-                let message = {
-                    let mut _deser_span =
-                        tracing::info_span!("deserialize_span", message_len = app_message.len())
-                            .entered();
-                    match M::deserialize(&app_message) {
-                        Ok(m) => m,
-                        Err(e) => todo!("err deserializing message: {:?}", e),
-                    }
-                };
-                let event = {
-                    let mut _message_to_event_span = tracing::info_span!(
-                        "message_to_event_span",
-                        message_len = app_message.len()
-                    )
-                    .entered();
-                    message.event(from)
-                };
-                Some(event)
-            }
-        }
-=======
         this.rx.poll_recv(cx)
->>>>>>> 4de67fd1
     }
 }