use std::time::Duration;

use monad_consensus_state::ConsensusConfig;
use monad_consensus_types::{
    block::BlockType,
    message_signature::MessageSignature,
    signature_collection::{SignatureCollection, SignatureCollectionKeyPairType},
    transaction_validator::TransactionValidator,
    voting::ValidatorMapping,
};
use monad_crypto::secp256k1::{KeyPair, PubKey};
use monad_eth_types::EthAddress;
use monad_mock_swarm::{
    mock::MockExecutor,
    mock_swarm::{Node, Nodes, NodesTerminator},
    swarm_relation::SwarmRelation,
};
use monad_state::MonadConfig;
use monad_transformer::ID;
use monad_types::{NodeId, Round, SeqNum, Stake};

use crate::validators::create_keys_w_validators;

#[derive(Debug, Clone, Copy)]
pub struct SwarmTestConfig {
    pub num_nodes: u16,
    pub consensus_delta: Duration,

    pub parallelize: bool,
    pub expected_block: usize,
    pub state_root_delay: u64,
    pub seed: u64,
    pub proposal_size: usize,
    pub val_set_update_interval: SeqNum,
    pub epoch_start_delay: Round,
}

pub fn get_configs<ST: MessageSignature, SCT: SignatureCollection, TVT: TransactionValidator>(
    tvt: TVT,
    num_nodes: u16,
    delta: Duration,
    state_root_delay: u64,
    proposal_size: usize,
    val_set_update_interval: SeqNum,
    epoch_start_delay: Round,
) -> (Vec<PubKey>, Vec<MonadConfig<SCT, TVT>>) {
    let (keys, cert_keys, _validators, validator_mapping) =
        create_keys_w_validators::<SCT>(num_nodes as u32);
    complete_config::<ST, SCT, TVT>(
        tvt,
        keys,
        cert_keys,
        validator_mapping,
        delta,
        state_root_delay,
        proposal_size,
        val_set_update_interval,
        epoch_start_delay,
    )
}

pub fn complete_config<
    ST: MessageSignature,
    SCT: SignatureCollection,
    TVT: TransactionValidator,
>(
    tvt: TVT,
    keys: Vec<KeyPair>,
    cert_keys: Vec<SignatureCollectionKeyPairType<SCT>>,
    validator_mapping: ValidatorMapping<SignatureCollectionKeyPairType<SCT>>,
    delta: Duration,
    state_root_delay: u64,
<<<<<<< HEAD
    proposal_size: usize,
    val_set_update_interval: SeqNum,
    epoch_start_delay: Round,
=======
    proposal_txn_limit: usize,
>>>>>>> feadc4ff
) -> (Vec<PubKey>, Vec<MonadConfig<SCT, TVT>>) {
    let pubkeys = keys.iter().map(KeyPair::pubkey).collect::<Vec<_>>();
    let voting_keys = keys
        .iter()
        .map(|k| NodeId(k.pubkey()))
        .zip(cert_keys.iter())
        .collect::<Vec<_>>();

    let state_configs = keys
        .into_iter()
        .zip(cert_keys)
        .map(|(key, certkey)| MonadConfig {
            transaction_validator: tvt.clone(),
            key,
            certkey,
            val_set_update_interval,
            epoch_start_delay,
            beneficiary: EthAddress::default(),
            validators: validator_mapping
                .map
                .iter()
                .map(|(node_id, sctpubkey)| (node_id.0, Stake(1), *sctpubkey))
                .collect::<Vec<_>>(),
            delta,
            consensus_config: ConsensusConfig {
                proposal_txn_limit,
                proposal_gas_limit: 30_000_000,
                state_root_delay: SeqNum(state_root_delay),
                propose_with_missing_blocks: false,
            },
        })
        .collect::<Vec<_>>();

    (pubkeys, state_configs)
}

pub fn node_ledger_verification<O: BlockType + PartialEq>(
    ledgers: &Vec<Vec<O>>,
    min_ledger_len: usize,
) {
    let (max_ledger_idx, max_b) = ledgers
        .iter()
        .map(Vec::len)
        .enumerate()
        .max_by_key(|(_idx, num_b)| *num_b)
        .unwrap();

    for ledger in ledgers {
        let ledger_len = ledger.len();
        assert!(
            ledger_len >= min_ledger_len,
            "ledger length expected {:?} actual {:?}",
            min_ledger_len,
            ledger_len
        );
        assert!(
            ledger.iter().collect::<Vec<_>>()
                == ledgers[max_ledger_idx]
                    .iter()
                    .take(ledger_len)
                    .collect::<Vec<_>>()
        );
        assert!(max_b - ledger.len() <= 5); // this 5 block bound is arbitrary... is there a better way to do this?
    }
}

pub fn create_and_run_nodes<S, R, T>(
    tvt: S::TransactionValidator,
    router_scheduler_config: R,
    logger_config: S::LoggerConfig,
    mock_mempool_config: S::MempoolConfig,
    pipeline: S::Pipeline,
    terminator: T,
    swarm_config: SwarmTestConfig,
) -> Duration
where
    S: SwarmRelation,

    MockExecutor<S>: Unpin,
    Node<S>: Send,
    R: Fn(Vec<NodeId>, NodeId) -> S::RouterSchedulerConfig,
    T: NodesTerminator<S>,
{
    let (peers, state_configs) =
        get_configs::<S::SignatureType, S::SignatureCollectionType, S::TransactionValidator>(
            tvt,
            swarm_config.num_nodes,
            swarm_config.consensus_delta,
            swarm_config.state_root_delay,
            swarm_config.proposal_size,
            swarm_config.val_set_update_interval,
            swarm_config.epoch_start_delay,
        );
    run_nodes_until::<S, _, _>(
        peers,
        state_configs,
        router_scheduler_config,
        logger_config,
        mock_mempool_config,
        pipeline,
        swarm_config.parallelize,
        terminator,
        swarm_config.expected_block,
        swarm_config.seed,
    )
}

pub fn run_nodes_until<S, R, T>(
    pubkeys: Vec<PubKey>,
    state_configs: Vec<MonadConfig<S::SignatureCollectionType, S::TransactionValidator>>,
    router_scheduler_config: R,
    logger_config: S::LoggerConfig,
    mock_mempool_config: S::MempoolConfig,
    pipeline: S::Pipeline,
    parallelize: bool,

    terminator: T,
    min_ledger_len: usize,
    seed: u64,
) -> Duration
where
    S: SwarmRelation,

    MockExecutor<S>: Unpin,
    Node<S>: Send,
    R: Fn(Vec<NodeId>, NodeId) -> S::RouterSchedulerConfig,
    T: NodesTerminator<S>,
{
    let mut nodes = Nodes::<S>::new(
        pubkeys
            .iter()
            .copied()
            .zip(state_configs)
            .map(|(pubkey, state_config)| {
                (
                    ID::new(NodeId(pubkey)),
                    state_config,
                    logger_config.clone(),
                    router_scheduler_config(
                        pubkeys.iter().copied().map(NodeId).collect(),
                        NodeId(pubkey),
                    ),
                    mock_mempool_config,
                    pipeline.clone(),
                    seed,
                )
            })
            .collect(),
    );

    let mut max_tick = Duration::from_nanos(0);
    if parallelize {
        if let Some(tick) = nodes.batch_step_until(&terminator) {
            max_tick = tick;
        }
    } else {
        while let Some(tick) = nodes.step_until(&terminator) {
            assert!(tick >= max_tick);
            max_tick = tick;
        }
    }

    node_ledger_verification(
        &nodes
            .states()
            .values()
            .map(|node| node.executor.ledger().get_blocks().clone())
            .collect(),
        min_ledger_len,
    );

    max_tick
}<|MERGE_RESOLUTION|>--- conflicted
+++ resolved
@@ -70,13 +70,9 @@
     validator_mapping: ValidatorMapping<SignatureCollectionKeyPairType<SCT>>,
     delta: Duration,
     state_root_delay: u64,
-<<<<<<< HEAD
-    proposal_size: usize,
+    proposal_txn_limit: usize,
     val_set_update_interval: SeqNum,
     epoch_start_delay: Round,
-=======
-    proposal_txn_limit: usize,
->>>>>>> feadc4ff
 ) -> (Vec<PubKey>, Vec<MonadConfig<SCT, TVT>>) {
     let pubkeys = keys.iter().map(KeyPair::pubkey).collect::<Vec<_>>();
     let voting_keys = keys
