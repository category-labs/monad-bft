--- conflicted
+++ resolved
@@ -4,9 +4,4 @@
 pub mod dynamodb;
 pub mod fault;
 pub mod metrics;
-<<<<<<< HEAD
-pub mod s3_archive;
-pub mod triedb;
-=======
-pub mod s3_archive;
->>>>>>> 2e213d86
+pub mod s3_archive;