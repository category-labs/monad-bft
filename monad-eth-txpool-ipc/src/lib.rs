--- conflicted
+++ resolved
@@ -31,14 +31,6 @@
 const SOCKET_SEND_TIMEOUT_MS: u64 = 1_000;
 
 pub struct EthTxPoolIpcStream {
-<<<<<<< HEAD
-    // It's really ugly to emulate Sink for a Framed<UnixStream, ...> in a sync
-    // context, so the next best option is to have the stream live on a tokio
-    // thread for now ...
-    // TODO(andr-dev): Remove tokio_util and write a custom sync framer/codec
-    // implementation similar to LengthDelimnitedCodec
-=======
->>>>>>> b4a8f47d
     tx: mpsc::Sender<Vec<EthTxPoolEvent>>,
     rx: ReceiverStream<TxEnvelope>,
 
