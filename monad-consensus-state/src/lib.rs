--- conflicted
+++ resolved
@@ -5843,7 +5843,6 @@
             assert!(matches!(
                 node.consensus_state.pacemaker.high_certificate(),
                 RoundCertificate::Qc(qc) if qc.info.round == Round(4)
-<<<<<<< HEAD
             ))
         }
 
@@ -5898,34 +5897,5 @@
                 RoundCertificate::Qc(qc) if qc.info.round == Round(5)
             ))
         }
-
-=======
-                )
-            );
-        }
-
-        for (i, node) in [&mut node1, &mut node2, &mut node3, &mut node4].into_iter().enumerate() {
-           let cmds = node.wrapped_state().handle_vote_timer(Round(5));
-            println!("after node{} process vote timer", i);
-            for cmd in cmds {
-                println!("cmd: {:?}", cmd);
-            }
-
-        }
-
-        //round5 timeout again
-        // let round = Round(5);
-        // for (i, node) in[&mut node1, &mut node2, &mut node3, &mut node4].into_iter().enumerate() {
-        //     let cmds = node.wrapped_state().handle_timeout_expiry(round);
-        //     println!("after node{} process round5 timeout", i);
-        //     for cmd in cmds {
-        //         println!("cmd: {:?}", cmd);
-        //     }
-        // }
-
-
-
-
->>>>>>> ef2ad785
     }
 }