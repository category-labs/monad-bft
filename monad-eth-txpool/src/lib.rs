--- conflicted
+++ resolved
@@ -21,11 +21,8 @@
 mod transaction;
 
 const MAX_PROPOSAL_SIZE: usize = 10_000;
-<<<<<<< HEAD
-=======
 const INSERT_TXS_MIN_PROMOTE: usize = 32;
 const INSERT_TXS_MAX_PROMOTE: usize = 128;
->>>>>>> 20734678
 
 #[derive(Clone, Debug)]
 pub struct EthTxPool {
@@ -62,11 +59,7 @@
 
     pub fn promote_pending<SCT, SBT>(
         &mut self,
-<<<<<<< HEAD
-        block_policy: &EthBlockPolicy<SCT>,
-=======
-        block_policy: &EthBlockPolicy,
->>>>>>> 20734678
+        block_policy: &EthBlockPolicy<SCT>,
         state_backend: &SBT,
         max_promotable: usize,
     ) -> Result<(), StateBackendError>
@@ -85,18 +78,12 @@
     fn validate_and_insert_tx<SCT>(
         &mut self,
         tx: EthTransaction,
-<<<<<<< HEAD
         block_policy: &EthBlockPolicy<SCT>,
         account_balance: &Balance,
     ) -> Result<(), TxPoolInsertionError>
     where
         SCT: SignatureCollection,
     {
-=======
-        block_policy: &EthBlockPolicy,
-        account_balance: &Balance,
-    ) -> Result<(), TxPoolInsertionError> {
->>>>>>> 20734678
         if !self.do_local_insert {
             return Ok(());
         }
@@ -125,12 +112,7 @@
         let senders = txs.iter().map(|tx| EthAddress(tx.signer())).collect_vec();
 
         let block_seq_num = block_policy.get_last_commit() + SeqNum(1); // ?????
-<<<<<<< HEAD
         let sender_account_balances = block_policy.compute_account_base_balances(
-=======
-
-        let sender_account_balances = block_policy.compute_account_base_balances::<SCT>(
->>>>>>> 20734678
             block_seq_num,
             state_backend,
             None,
@@ -169,13 +151,9 @@
         if let Err(state_backend_error) = self.promote_pending::<SCT, SBT>(
             block_policy,
             state_backend,
-<<<<<<< HEAD
-            txns.len().min(16).max(128),
-=======
             txns.len()
                 .min(INSERT_TXS_MIN_PROMOTE)
                 .max(INSERT_TXS_MAX_PROMOTE),
->>>>>>> 20734678
         ) {
             if self.pending.is_at_promote_txs_watermark() {
                 warn!(
