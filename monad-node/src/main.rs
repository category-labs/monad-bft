--- conflicted
+++ resolved
@@ -16,12 +16,8 @@
 use monad_gossip::mock::{MockGossip, MockGossipConfig};
 use monad_mempool_controller::ControllerConfig;
 use monad_quic::service::{SafeQuinnConfig, ServiceConfig};
-<<<<<<< HEAD
+use monad_state::{MonadMessage, VerifiedMonadMessage};
 use monad_types::{NodeId, Round, SeqNum, Stake};
-=======
-use monad_state::{MonadMessage, VerifiedMonadMessage};
-use monad_types::{NodeId, SeqNum};
->>>>>>> feadc4ff
 use monad_updaters::{
     checkpoint::MockCheckpoint, execution_ledger::MonadFileLedger, ledger::MockLedger,
     mempool::MonadMempool, parent::ParentExecutor, timer::TokioTimer,
@@ -115,15 +111,10 @@
             .into_iter()
             .map(|peer| (peer.secp256k1_pubkey, peer.stake, peer.bls12_381_pubkey))
             .collect(),
-<<<<<<< HEAD
-        key: node_state.identity,
-        certkey: node_state.certkey,
+        key: node_state.secp256k1_identity,
+        certkey: node_state.bls12_381_identity,
         val_set_update_interval: SeqNum(2000),
         epoch_start_delay: Round(50),
-=======
-        key: node_state.secp256k1_identity,
-        certkey: node_state.bls12_381_identity,
->>>>>>> feadc4ff
         beneficiary: node_state.config.beneficiary,
         delta: Duration::from_secs(1),
         consensus_config: ConsensusConfig {
