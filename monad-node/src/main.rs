--- conflicted
+++ resolved
@@ -112,13 +112,9 @@
             .collect(),
         key: node_state.secp256k1_identity,
         certkey: node_state.bls12_381_identity,
-<<<<<<< HEAD
         val_set_update_interval: SeqNum(2000),
         epoch_start_delay: Round(50),
-        beneficiary: node_state.config.beneficiary,
-=======
         beneficiary: node_state.node_config.beneficiary,
->>>>>>> cea56486
         delta: Duration::from_secs(1),
         consensus_config: ConsensusConfig {
             proposal_txn_limit: 5000,
