use std::{fmt::Debug, marker::PhantomData, time::Duration};

use bytes::Bytes;
use monad_blocktree::blocktree::BlockTree;
use monad_consensus::{
    messages::{
        consensus_message::ConsensusMessage,
        message::{BlockSyncResponseMessage, ProposalMessage, RequestBlockSyncMessage},
    },
    validation::signing::{Unvalidated, Unverified, Validated, Verified},
};
use monad_consensus_state::{
    command::{Checkpoint, ConsensusCommand, PublishMessage},
    ConsensusConfig, ConsensusProcess,
};
use monad_consensus_types::{
    block::{Block, FullBlock},
    message_signature::MessageSignature,
    payload::{ExecutionArtifacts, Payload, RandaoReveal},
    signature_collection::{
        SignatureCollection, SignatureCollectionKeyPairType, SignatureCollectionPubKeyType,
    },
    validation,
    validator_data::ValidatorData,
    voting::ValidatorMapping,
};
use monad_crypto::secp256k1::{KeyPair, PubKey};
use monad_eth_types::EthAddress;
use monad_executor::State;
use monad_executor_glue::{
    CheckpointCommand, Command, ConsensusEvent, ExecutionLedgerCommand, LedgerCommand,
    MempoolCommand, Message, MonadEvent, RouterCommand, StateRootHashCommand, TimerCommand,
};
<<<<<<< HEAD
use monad_types::{
    epoch_manager::EpochManager, Epoch, NodeId, Round, RouterTarget, SeqNum, Stake, TimeoutVariant,
};
use monad_validator::{
    leader_election::LeaderElection, validator_set::ValidatorSetType,
    validators_epoch_map::ValidatorsEpochMapping,
};
use ref_cast::RefCast;
=======
use monad_tracing_counter::inc_count;
use monad_types::{Epoch, NodeId, RouterTarget, Stake, TimeoutVariant};
use monad_validator::{leader_election::LeaderElection, validator_set::ValidatorSetType};
>>>>>>> feadc4ff

use crate::blocksync::BlockSyncResponder;

pub mod blocksync;
pub mod convert;

pub struct MonadState<CT, ST, SCT, VT, LT>
where
    ST: MessageSignature,
    SCT: SignatureCollection,
    VT: ValidatorSetType,
{
    /// Core consensus algorithm state machine
    consensus: CT,
<<<<<<< HEAD
    epoch_manager: EpochManager,
    val_epoch_map: ValidatorsEpochMapping<VT, SCT>,
    leader_election: LT,
    block_sync_respond: BlockSyncResponder,
=======
    /// Handle responses to block sync requests from other nodes
    block_sync_respond: BlockSyncResponder,

    /// Algorithm for choosing leaders for the consensus algorithm
    leader_election: LT,
    /// Track the current epoch (time for which a validator set is valid)
    epoch: Epoch,
    /// The current epoch's validator set
    validator_set: VT,
    /// Maps the NodeId to the Certificate PubKey
    validator_mapping: ValidatorMapping<SignatureCollectionKeyPairType<SCT>>,
    /// Validator set for next epoch
    upcoming_validator_set: Option<VT>,
>>>>>>> feadc4ff

    _pd: PhantomData<ST>,
}

impl<CT, ST, SCT, VT, LT> MonadState<CT, ST, SCT, VT, LT>
where
    CT: ConsensusProcess<SCT>,
    ST: MessageSignature,
    SCT: SignatureCollection,
    VT: ValidatorSetType,
{
    pub fn consensus(&self) -> &CT {
        &self.consensus
    }

    pub fn epoch_manager(&self) -> &EpochManager {
        &self.epoch_manager
    }

    pub fn pubkey(&self) -> PubKey {
        self.consensus.get_pubkey()
    }

    pub fn blocktree(&self) -> &BlockTree<SCT> {
        self.consensus.blocktree()
    }

    fn update_next_val_set(&mut self, val_data: ValidatorData<SCT>) {
        let next_epoch = self.epoch_manager.current_epoch + Epoch(1);
        self.val_epoch_map.insert(
            next_epoch,
            VT::new(val_data.get_stakes())
                .expect("ValidatorData should not have duplicates or invalid entries"),
            ValidatorMapping::new(val_data.get_cert_pubkeys()),
        );
    }

    fn handle_validation_error(e: validation::Error) {
        match e {
            validation::Error::InvalidAuthor => {
                inc_count!(invalid_author)
            }
            validation::Error::NotWellFormed => {
                inc_count!(not_well_formed_sig)
            }
            validation::Error::InvalidSignature => {
                inc_count!(invalid_signature)
            }
            validation::Error::AuthorNotSender => {
                inc_count!(author_not_sender)
            }
            validation::Error::InvalidTcRound => {
                inc_count!(invalid_tc_round)
            }
            validation::Error::InsufficientStake => {
                inc_count!(insufficient_stake)
            }
            validation::Error::InvalidSeqNum => {
                inc_count!(invalid_seq_num)
            }
        };
    }
}

#[derive(Debug, Clone, PartialEq, Eq)]
pub enum VerifiedMonadMessage<ST, SCT: SignatureCollection> {
    Consensus(Verified<ST, Validated<ConsensusMessage<SCT>>>),
    BlockSyncRequest(Validated<RequestBlockSyncMessage>),
    BlockSyncResponse(Validated<BlockSyncResponseMessage<SCT>>),
}

impl<ST, SCT: SignatureCollection> From<Verified<ST, Validated<ConsensusMessage<SCT>>>>
    for VerifiedMonadMessage<ST, SCT>
{
    fn from(value: Verified<ST, Validated<ConsensusMessage<SCT>>>) -> Self {
        Self::Consensus(value)
    }
}

#[derive(Debug, Clone, PartialEq, Eq)]
pub enum MonadMessage<ST, SCT: SignatureCollection> {
    /// Consensus protocol message
    Consensus(Unverified<ST, Unvalidated<ConsensusMessage<SCT>>>),

    /// Request a missing block given BlockId
    BlockSyncRequest(Unvalidated<RequestBlockSyncMessage>),

    /// Block sync response
    BlockSyncResponse(Unvalidated<BlockSyncResponseMessage<SCT>>),
}

impl<MS: MessageSignature, SCT: SignatureCollection> monad_types::Serializable<Bytes>
    for VerifiedMonadMessage<MS, SCT>
{
    fn serialize(&self) -> Bytes {
        crate::convert::interface::serialize_verified_monad_message(self)
    }
}

impl<MS: MessageSignature, SCT: SignatureCollection>
    monad_types::Serializable<MonadMessage<MS, SCT>> for VerifiedMonadMessage<MS, SCT>
{
    fn serialize(&self) -> MonadMessage<MS, SCT> {
        match self.clone() {
            VerifiedMonadMessage::Consensus(msg) => MonadMessage::Consensus(msg.into()),
            VerifiedMonadMessage::BlockSyncRequest(msg) => {
                MonadMessage::BlockSyncRequest(msg.into())
            }
            VerifiedMonadMessage::BlockSyncResponse(msg) => {
                MonadMessage::BlockSyncResponse(msg.into())
            }
        }
    }
}

impl<MS: MessageSignature, SCT: SignatureCollection> monad_types::Deserializable<Bytes>
    for MonadMessage<MS, SCT>
{
    type ReadError = monad_proto::error::ProtoError;

    fn deserialize(message: &Bytes) -> Result<Self, Self::ReadError> {
        crate::convert::interface::deserialize_monad_message(message.clone())
    }
}

impl<ST, SCT: SignatureCollection> From<VerifiedMonadMessage<ST, SCT>> for MonadMessage<ST, SCT> {
    fn from(value: VerifiedMonadMessage<ST, SCT>) -> Self {
        match value {
            VerifiedMonadMessage::Consensus(msg) => MonadMessage::Consensus(msg.into()),
            VerifiedMonadMessage::BlockSyncRequest(msg) => {
                MonadMessage::BlockSyncRequest(msg.into())
            }
            VerifiedMonadMessage::BlockSyncResponse(msg) => {
                MonadMessage::BlockSyncResponse(msg.into())
            }
        }
    }
}

impl<ST, SCT> Message for MonadMessage<ST, SCT>
where
    ST: MessageSignature,
    SCT: SignatureCollection,
{
    type Event = MonadEvent<ST, SCT>;

    fn event(self, from: NodeId) -> Self::Event {
        // MUST assert that output is valid and came from the `from` NodeId
        // `from` must somehow be guaranteed to be staked at this point so that subsequent
        // malformed stuff (that gets added to event log) can be slashed? TODO
        match self {
            MonadMessage::Consensus(msg) => MonadEvent::ConsensusEvent(ConsensusEvent::Message {
                sender: from.0,
                unverified_message: msg,
            }),
            MonadMessage::BlockSyncRequest(msg) => {
                MonadEvent::ConsensusEvent(ConsensusEvent::BlockSyncRequest {
                    sender: from.0,
                    unvalidated_request: msg,
                })
            }
            MonadMessage::BlockSyncResponse(msg) => {
                MonadEvent::ConsensusEvent(ConsensusEvent::BlockSyncResponse {
                    sender: from.0,
                    unvalidated_response: msg,
                })
            }
        }
    }
}

pub struct MonadConfig<SCT: SignatureCollection, TV> {
    pub transaction_validator: TV,
    pub validators: Vec<(PubKey, Stake, SignatureCollectionPubKeyType<SCT>)>,
    pub key: KeyPair,
    pub certkey: SignatureCollectionKeyPairType<SCT>,
    pub val_set_update_interval: SeqNum,
    pub epoch_start_delay: Round,
    pub beneficiary: EthAddress,

    pub delta: Duration,
    pub consensus_config: ConsensusConfig,
}

impl<CT, ST, SCT, VT, LT> State for MonadState<CT, ST, SCT, VT, LT>
where
    CT: ConsensusProcess<SCT>,
    ST: MessageSignature,
    SCT: SignatureCollection,
    VT: ValidatorSetType,
    LT: LeaderElection,
{
    type Config = MonadConfig<SCT, CT::TransactionValidatorType>;
    type Event = MonadEvent<ST, SCT>;
    type Message = MonadMessage<ST, SCT>;
    type OutboundMessage = VerifiedMonadMessage<ST, SCT>;
    type Block = FullBlock<SCT>;
    type Checkpoint = Checkpoint<SCT>;
    type SignatureCollection = SCT;

    fn init(
        config: Self::Config,
    ) -> (
        Self,
        Vec<
            Command<
                Self::Event,
                Self::OutboundMessage,
                Self::Block,
                Self::Checkpoint,
                Self::SignatureCollection,
            >,
        >,
    ) {
        let staking_list = config
            .validators
            .iter()
            .map(|(pubkey, stake, _)| (NodeId(*pubkey), *stake))
            .collect::<Vec<_>>();

        let voting_identities = config
            .validators
            .into_iter()
            .map(|(pubkey, _, certpubkey)| (NodeId(pubkey), certpubkey))
            .collect::<Vec<_>>();

        // create the initial validator set
        let val_set_1 = VT::new(staking_list).expect("failed to create first validator set");
        let val_cert_pubkeys_1 = ValidatorMapping::new(voting_identities);

        let mut val_epoch_map = ValidatorsEpochMapping::new();
        val_epoch_map.insert(Epoch(1), val_set_1, val_cert_pubkeys_1);

        let election = LT::new();

        let mut monad_state: MonadState<CT, ST, SCT, VT, LT> = Self {
            epoch_manager: EpochManager::new(
                config.val_set_update_interval,
                config.epoch_start_delay,
            ),
            val_epoch_map,
            leader_election: election,
            consensus: CT::new(
                config.transaction_validator,
                config.key.pubkey(),
                config.delta,
                config.consensus_config,
                config.key,
                config.certkey,
                config.beneficiary,
            ),
            block_sync_respond: BlockSyncResponder {},

            _pd: PhantomData,
        };

        let init_cmds = monad_state.update(MonadEvent::ConsensusEvent(ConsensusEvent::Timeout(
            TimeoutVariant::Pacemaker,
        )));

        (monad_state, init_cmds)
    }

    fn update(
        &mut self,
        event: Self::Event,
    ) -> Vec<
        Command<
            Self::Event,
            Self::OutboundMessage,
            Self::Block,
            Self::Checkpoint,
            Self::SignatureCollection,
        >,
    > {
        let _event_span = tracing::info_span!("event_span", ?event).entered();
        match event {
            MonadEvent::ConsensusEvent(consensus_event) => {
                let consensus_commands: Vec<ConsensusCommand<SCT>> = match consensus_event {
                    ConsensusEvent::Timeout(tmo_event) => match tmo_event {
                        TimeoutVariant::Pacemaker => self
                            .consensus
                            .handle_timeout_expiry()
                            .into_iter()
                            .map(|cmd| {
                                ConsensusCommand::from_pacemaker_command(
                                    self.consensus.get_cert_keypair(),
                                    cmd,
                                )
                            })
                            .collect(),
                        TimeoutVariant::BlockSync(bid) => {
                            let val_set = self
                                .val_epoch_map
                                .get_val_set(&self.epoch_manager.current_epoch)
                                .expect("current validator set should be in the map");
                            self.consensus.handle_block_sync_tmo(bid, val_set)
                        }
                    },

                    ConsensusEvent::FetchedTxs(fetched, txns) => {
                        assert_eq!(fetched.node_id, self.consensus.get_nodeid());

                        let mut cmds = vec![ConsensusCommand::FetchTxsReset];

                        // make sure we're still in same round
                        if fetched.round == self.consensus.get_current_round() {
                            let mut header = ExecutionArtifacts::zero();
                            header.state_root = fetched.state_root_hash;
                            let b = Block::new(
                                fetched.node_id,
                                fetched.round,
                                &Payload {
                                    txns,
                                    header,
                                    seq_num: fetched.seq_num,
                                    beneficiary: self.consensus.get_beneficiary(),
                                    randao_reveal: RandaoReveal::new::<SCT::SignatureType>(
                                        fetched.round,
                                        self.consensus.get_cert_keypair(),
                                    ),
                                },
                                &fetched.high_qc,
                            );

                            let p = ProposalMessage {
                                block: b,
                                last_round_tc: fetched.last_round_tc,
                            };

                            cmds.push(ConsensusCommand::Publish {
                                target: RouterTarget::Broadcast,
                                message: PublishMessage::ConsensusMessage(
                                    ConsensusMessage::Proposal(p),
                                ),
                            });
                        }

                        cmds
                    }
                    ConsensusEvent::FetchedFullTxs(fetched_txs, txns) => {
                        let mut cmds = vec![ConsensusCommand::FetchFullTxsReset];

                        if let Some(txns) = txns {
                            let proposal_msg = ProposalMessage {
                                block: fetched_txs.p_block,
                                last_round_tc: fetched_txs.p_last_round_tc,
                            };
<<<<<<< HEAD
                            cmds.extend(
                                self.consensus
                                    .handle_proposal_message_full::<HasherType, _, _>(
                                        fetched_txs.author,
                                        proposal_msg,
                                        txns,
                                        &mut self.epoch_manager,
                                        &self.val_epoch_map,
                                        &self.leader_election,
                                    ),
                            );
=======
                            cmds.extend(self.consensus.handle_proposal_message_full(
                                fetched_txs.author,
                                proposal_msg,
                                txns,
                                &self.validator_set,
                                &self.validator_mapping,
                                &self.leader_election,
                            ));
>>>>>>> feadc4ff
                        }

                        cmds
                    }
                    ConsensusEvent::FetchedBlock(fetched_b) => {
                        vec![
                            ConsensusCommand::LedgerFetchReset(
                                fetched_b.requester,
                                fetched_b.block_id,
                            ),
                            ConsensusCommand::Publish {
                                target: RouterTarget::PointToPoint(NodeId(fetched_b.requester.0)),
                                message: PublishMessage::BlockSyncResponse(
                                    match fetched_b.unverified_full_block {
                                        Some(b) => BlockSyncResponseMessage::BlockFound(b),
                                        None => BlockSyncResponseMessage::NotAvailable(
                                            fetched_b.block_id,
                                        ),
                                    },
                                ),
                            },
                        ]
                    }
                    ConsensusEvent::Message {
                        sender,
                        unverified_message,
                    } => {
<<<<<<< HEAD
                        let verified_message = match unverified_message.verify::<HasherType, _>(
                            &self.val_epoch_map,
                            &self.epoch_manager,
                            &sender,
                        ) {
                            Ok(m) => m,
                            Err(e) => todo!("{e:?}"),
                        };
                        let (author, _, verified_message) = verified_message.destructure();
                        match verified_message {
                            ConsensusMessage::Proposal(msg) => self
                                .consensus
                                .handle_proposal_message::<HasherType>(author, msg),
                            ConsensusMessage::Vote(msg) => {
                                self.consensus.handle_vote_message::<HasherType, _, _>(
                                    author,
                                    msg,
                                    &mut self.epoch_manager,
                                    &self.val_epoch_map,
                                    &self.leader_election,
                                )
=======
                        // Verify the author signature on the message and sender is author
                        let verified_message =
                            match unverified_message.verify(&self.validator_set, &sender) {
                                Ok(m) => m,
                                Err(e) => {
                                    Self::handle_validation_error(e);
                                    // TODO-2: collect evidence
                                    let evidence_cmds = vec![];
                                    return evidence_cmds;
                                }
                            };

                        let (author, _, verified_message) = verified_message.destructure();
                        // Validated message according to consensus protocol spec
                        let validated_mesage = match verified_message
                            .validate(&self.validator_set, &self.validator_mapping)
                        {
                            Ok(m) => m.into_inner(),
                            Err(e) => {
                                Self::handle_validation_error(e);
                                // TODO-2: collect evidence
                                let evidence_cmds = vec![];
                                return evidence_cmds;
>>>>>>> feadc4ff
                            }
                        };

                        match validated_mesage {
                            ConsensusMessage::Proposal(msg) => {
                                self.consensus.handle_proposal_message(author, msg)
                            }
                            ConsensusMessage::Vote(msg) => self.consensus.handle_vote_message(
                                author,
                                msg,
                                &self.validator_set,
                                &self.validator_mapping,
                                &self.leader_election,
                            ),
                            ConsensusMessage::Timeout(msg) => {
                                self.consensus.handle_timeout_message(
                                    author,
                                    msg,
                                    &mut self.epoch_manager,
                                    &self.val_epoch_map,
                                    &self.leader_election,
                                )
                            }
<<<<<<< HEAD
                            ConsensusMessage::RequestBlockSync(msg) => {
                                if let Some(block) =
                                    self.consensus.fetch_uncommitted_block(&msg.block_id)
                                {
                                    // retrieve if currently cached in pending block tree
                                    vec![ConsensusCommand::Publish {
                                        target: RouterTarget::PointToPoint(author),
                                        message: ConsensusMessage::BlockSync(
                                            BlockSyncResponseMessage::BlockFound(
                                                block.clone().into(),
                                            ),
                                        ),
                                    }]
                                } else {
                                    // else ask ledger
                                    self.block_sync_respond
                                        .handle_request_block_sync_message(author, msg)
                                }
                            }
                            ConsensusMessage::BlockSync(msg) => {
                                let val_set = self
                                    .val_epoch_map
                                    .get_val_set(&self.epoch_manager.current_epoch)
                                    .expect("current validator set should be in the map");
                                self.consensus.handle_block_sync(author, msg, val_set)
                            }
=======
>>>>>>> feadc4ff
                        }
                    }
                    ConsensusEvent::UpdateNextValSet(val_data) => {
                        self.update_next_val_set(val_data);
                        Vec::new()
                    }
                    ConsensusEvent::StateUpdate((seq_num, root_hash)) => {
                        self.consensus.handle_state_root_update(seq_num, root_hash);
                        Vec::new()
                    }
                    ConsensusEvent::BlockSyncRequest {
                        sender,
                        unvalidated_request,
                    } => {
                        let validated_request = match unvalidated_request.validate() {
                            Ok(req) => req,
                            Err(e) => todo!("{e:?}"),
                        }
                        .into_inner();
                        if let Some(block) = self
                            .consensus
                            .fetch_uncommitted_block(&validated_request.block_id)
                        {
                            // retrieve if currently cached in pending block tree
                            vec![ConsensusCommand::Publish {
                                target: RouterTarget::PointToPoint(NodeId(sender)),
                                message: PublishMessage::BlockSyncResponse(
                                    BlockSyncResponseMessage::BlockFound(block.clone().into()),
                                ),
                            }]
                        } else {
                            // else ask ledger
                            self.block_sync_respond.handle_request_block_sync_message(
                                NodeId(sender),
                                validated_request,
                            )
                        }
                    }
                    ConsensusEvent::BlockSyncResponse {
                        sender,
                        unvalidated_response,
                    } => {
                        let validated_response = match unvalidated_response
                            .validate(&self.validator_set, &self.validator_mapping)
                        {
                            Ok(req) => req,
                            Err(e) => todo!("{e:?}"),
                        }
                        .into_inner();

                        self.consensus.handle_block_sync(
                            NodeId(sender),
                            validated_response,
                            &self.validator_set,
                        )
                    }
                };

                let prepare_router_message =
                    |target: RouterTarget, message: PublishMessage<SCT>| {
                        let message = match message {
                            PublishMessage::ConsensusMessage(msg) => {
                                VerifiedMonadMessage::Consensus(
                                    msg.sign::<ST>(self.consensus.get_keypair()),
                                )
                            }
                            PublishMessage::BlockSyncResponse(msg) => {
                                VerifiedMonadMessage::BlockSyncResponse(Validated::new(msg))
                            }
                        };
                        Command::RouterCommand(RouterCommand::Publish { target, message })
                    };

                let mut cmds = Vec::new();
                for consensus_command in consensus_commands {
                    match consensus_command {
                        ConsensusCommand::Publish { target, message } => {
                            cmds.push(prepare_router_message(target, message));
                        }
                        ConsensusCommand::Schedule {
                            duration,
                            on_timeout,
                        } => cmds.push(Command::TimerCommand(TimerCommand::Schedule {
                            duration,
                            variant: on_timeout,
                            on_timeout: Self::Event::ConsensusEvent(ConsensusEvent::Timeout(
                                on_timeout,
                            )),
                        })),
                        ConsensusCommand::ScheduleReset(on_timeout) => cmds.push(
                            Command::TimerCommand(TimerCommand::ScheduleReset(on_timeout)),
                        ),
                        ConsensusCommand::FetchTxs(fetch_criteria) => cmds.push(
                            Command::MempoolCommand(MempoolCommand::FetchTxs(fetch_criteria)),
                        ),
                        ConsensusCommand::FetchTxsReset => {
                            cmds.push(Command::MempoolCommand(MempoolCommand::FetchReset))
                        }
                        ConsensusCommand::FetchFullTxs(txs, fetch_params) => {
                            cmds.push(Command::MempoolCommand(MempoolCommand::FetchFullTxs(
                                txs,
                                fetch_params,
                            )))
                        }
                        ConsensusCommand::FetchFullTxsReset => {
                            cmds.push(Command::MempoolCommand(MempoolCommand::FetchFullReset))
                        }
                        ConsensusCommand::DrainTxs(txs) => {
                            cmds.push(Command::MempoolCommand(MempoolCommand::DrainTxs(txs)))
                        }

                        ConsensusCommand::RequestSync { peer, block_id } => {
                            cmds.push(Command::RouterCommand(RouterCommand::Publish {
                                target: RouterTarget::PointToPoint(peer),
                                message: VerifiedMonadMessage::BlockSyncRequest(Validated::new(
                                    RequestBlockSyncMessage { block_id },
                                )),
                            }));
                        }
                        ConsensusCommand::LedgerCommit(block) => {
                            cmds.push(Command::LedgerCommand(LedgerCommand::LedgerCommit(
                                block.clone(),
                            )));
                            cmds.push(Command::ExecutionLedgerCommand(
                                ExecutionLedgerCommand::LedgerCommit(block),
                            ))
                        }
                        ConsensusCommand::LedgerFetch(n_id, b_id, cb) => {
                            cmds.push(Command::LedgerCommand(LedgerCommand::LedgerFetch(
                                n_id,
                                b_id,
                                Box::new(|full_block: Option<FullBlock<_>>| {
                                    Self::Event::ConsensusEvent(ConsensusEvent::FetchedBlock(cb(
                                        full_block.map(|b| b.into()),
                                    )))
                                }),
                            )))
                        }
                        ConsensusCommand::LedgerFetchReset(node_id, block_id) => {
                            cmds.push(Command::LedgerCommand(LedgerCommand::LedgerFetchReset(
                                node_id, block_id,
                            )))
                        }
                        ConsensusCommand::CheckpointSave(checkpoint) => cmds.push(
                            Command::CheckpointCommand(CheckpointCommand::Save(checkpoint)),
                        ),
                        ConsensusCommand::StateRootHash(full_block) => {
                            cmds.push(Command::StateRootHashCommand(
                                StateRootHashCommand::LedgerCommit(full_block),
                            ))
                        }
                    }
                }

                cmds
            }
        }
    }
}<|MERGE_RESOLUTION|>--- conflicted
+++ resolved
@@ -31,7 +31,7 @@
     CheckpointCommand, Command, ConsensusEvent, ExecutionLedgerCommand, LedgerCommand,
     MempoolCommand, Message, MonadEvent, RouterCommand, StateRootHashCommand, TimerCommand,
 };
-<<<<<<< HEAD
+use monad_tracing_counter::inc_count;
 use monad_types::{
     epoch_manager::EpochManager, Epoch, NodeId, Round, RouterTarget, SeqNum, Stake, TimeoutVariant,
 };
@@ -40,11 +40,6 @@
     validators_epoch_map::ValidatorsEpochMapping,
 };
 use ref_cast::RefCast;
-=======
-use monad_tracing_counter::inc_count;
-use monad_types::{Epoch, NodeId, RouterTarget, Stake, TimeoutVariant};
-use monad_validator::{leader_election::LeaderElection, validator_set::ValidatorSetType};
->>>>>>> feadc4ff
 
 use crate::blocksync::BlockSyncResponder;
 
@@ -59,26 +54,15 @@
 {
     /// Core consensus algorithm state machine
     consensus: CT,
-<<<<<<< HEAD
-    epoch_manager: EpochManager,
-    val_epoch_map: ValidatorsEpochMapping<VT, SCT>,
-    leader_election: LT,
-    block_sync_respond: BlockSyncResponder,
-=======
     /// Handle responses to block sync requests from other nodes
     block_sync_respond: BlockSyncResponder,
 
     /// Algorithm for choosing leaders for the consensus algorithm
     leader_election: LT,
-    /// Track the current epoch (time for which a validator set is valid)
-    epoch: Epoch,
-    /// The current epoch's validator set
-    validator_set: VT,
-    /// Maps the NodeId to the Certificate PubKey
-    validator_mapping: ValidatorMapping<SignatureCollectionKeyPairType<SCT>>,
-    /// Validator set for next epoch
-    upcoming_validator_set: Option<VT>,
->>>>>>> feadc4ff
+    /// Track the information for epochs
+    epoch_manager: EpochManager,
+    /// Maps the epoch number to validator stakes and certificate pubkeys
+    val_epoch_map: ValidatorsEpochMapping<VT, SCT>,
 
     _pd: PhantomData<ST>,
 }
@@ -138,6 +122,9 @@
             }
             validation::Error::InvalidSeqNum => {
                 inc_count!(invalid_seq_num)
+            }
+            validation::Error::ValDataUnavailable => {
+                inc_count!(val_data_unavailable)
             }
         };
     }
@@ -427,10 +414,9 @@
                                 block: fetched_txs.p_block,
                                 last_round_tc: fetched_txs.p_last_round_tc,
                             };
-<<<<<<< HEAD
                             cmds.extend(
                                 self.consensus
-                                    .handle_proposal_message_full::<HasherType, _, _>(
+                                    .handle_proposal_message_full(
                                         fetched_txs.author,
                                         proposal_msg,
                                         txns,
@@ -439,16 +425,6 @@
                                         &self.leader_election,
                                     ),
                             );
-=======
-                            cmds.extend(self.consensus.handle_proposal_message_full(
-                                fetched_txs.author,
-                                proposal_msg,
-                                txns,
-                                &self.validator_set,
-                                &self.validator_mapping,
-                                &self.leader_election,
-                            ));
->>>>>>> feadc4ff
                         }
 
                         cmds
@@ -476,32 +452,9 @@
                         sender,
                         unverified_message,
                     } => {
-<<<<<<< HEAD
-                        let verified_message = match unverified_message.verify::<HasherType, _>(
-                            &self.val_epoch_map,
-                            &self.epoch_manager,
-                            &sender,
-                        ) {
-                            Ok(m) => m,
-                            Err(e) => todo!("{e:?}"),
-                        };
-                        let (author, _, verified_message) = verified_message.destructure();
-                        match verified_message {
-                            ConsensusMessage::Proposal(msg) => self
-                                .consensus
-                                .handle_proposal_message::<HasherType>(author, msg),
-                            ConsensusMessage::Vote(msg) => {
-                                self.consensus.handle_vote_message::<HasherType, _, _>(
-                                    author,
-                                    msg,
-                                    &mut self.epoch_manager,
-                                    &self.val_epoch_map,
-                                    &self.leader_election,
-                                )
-=======
                         // Verify the author signature on the message and sender is author
                         let verified_message =
-                            match unverified_message.verify(&self.validator_set, &sender) {
+                            match unverified_message.verify(&self.epoch_manager, &self.val_epoch_map, &sender) {
                                 Ok(m) => m,
                                 Err(e) => {
                                     Self::handle_validation_error(e);
@@ -514,7 +467,7 @@
                         let (author, _, verified_message) = verified_message.destructure();
                         // Validated message according to consensus protocol spec
                         let validated_mesage = match verified_message
-                            .validate(&self.validator_set, &self.validator_mapping)
+                            .validate(&self.epoch_manager, &self.val_epoch_map)
                         {
                             Ok(m) => m.into_inner(),
                             Err(e) => {
@@ -522,7 +475,6 @@
                                 // TODO-2: collect evidence
                                 let evidence_cmds = vec![];
                                 return evidence_cmds;
->>>>>>> feadc4ff
                             }
                         };
 
@@ -533,48 +485,19 @@
                             ConsensusMessage::Vote(msg) => self.consensus.handle_vote_message(
                                 author,
                                 msg,
-                                &self.validator_set,
-                                &self.validator_mapping,
+                                &self.epoch_manager,
+                                &self.val_epoch_map,
                                 &self.leader_election,
                             ),
                             ConsensusMessage::Timeout(msg) => {
                                 self.consensus.handle_timeout_message(
                                     author,
                                     msg,
-                                    &mut self.epoch_manager,
+                                    &self.epoch_manager,
                                     &self.val_epoch_map,
                                     &self.leader_election,
                                 )
                             }
-<<<<<<< HEAD
-                            ConsensusMessage::RequestBlockSync(msg) => {
-                                if let Some(block) =
-                                    self.consensus.fetch_uncommitted_block(&msg.block_id)
-                                {
-                                    // retrieve if currently cached in pending block tree
-                                    vec![ConsensusCommand::Publish {
-                                        target: RouterTarget::PointToPoint(author),
-                                        message: ConsensusMessage::BlockSync(
-                                            BlockSyncResponseMessage::BlockFound(
-                                                block.clone().into(),
-                                            ),
-                                        ),
-                                    }]
-                                } else {
-                                    // else ask ledger
-                                    self.block_sync_respond
-                                        .handle_request_block_sync_message(author, msg)
-                                }
-                            }
-                            ConsensusMessage::BlockSync(msg) => {
-                                let val_set = self
-                                    .val_epoch_map
-                                    .get_val_set(&self.epoch_manager.current_epoch)
-                                    .expect("current validator set should be in the map");
-                                self.consensus.handle_block_sync(author, msg, val_set)
-                            }
-=======
->>>>>>> feadc4ff
                         }
                     }
                     ConsensusEvent::UpdateNextValSet(val_data) => {
@@ -618,17 +541,21 @@
                         unvalidated_response,
                     } => {
                         let validated_response = match unvalidated_response
-                            .validate(&self.validator_set, &self.validator_mapping)
+                            .validate(&self.epoch_manager, &self.val_epoch_map)
                         {
                             Ok(req) => req,
                             Err(e) => todo!("{e:?}"),
                         }
                         .into_inner();
 
+                        let val_set = self
+                            .val_epoch_map
+                            .get_val_set(&self.epoch_manager.current_epoch)
+                            .expect("current validator set should be in the map");
                         self.consensus.handle_block_sync(
                             NodeId(sender),
                             validated_response,
-                            &self.validator_set,
+                            val_set,
                         )
                     }
                 };
